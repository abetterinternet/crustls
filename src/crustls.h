--- conflicted
+++ resolved
@@ -110,12 +110,6 @@
 typedef struct rustls_client_session rustls_client_session;
 
 /**
- * Currently just a placeholder with no accessors yet.
- * https://docs.rs/rustls/0.19.0/rustls/struct.RootCertStore.html
- */
-typedef struct rustls_root_cert_store rustls_root_cert_store;
-
-/**
  * A server config that is done being constructed and is now read-only.
  * Under the hood, this object corresponds to an Arc<ServerConfig>.
  * https://docs.rs/rustls/0.19.0/rustls/struct.ServerConfig.html
@@ -136,19 +130,6 @@
 typedef struct rustls_server_session rustls_server_session;
 
 /**
-<<<<<<< HEAD
- * User-provided input to a custom certificate verifier callback. See
- * rustls_client_config_builder_dangerous_set_certificate_verifier().
- */
-typedef void *rustls_verify_server_cert_user_data;
-
-/**
- * A read-only view on a Rust byte slice.
- *
- * This is used to pass data from crustls to callback functions provided
- * by the user of the API.
- * `len` indicates the number of bytes than can be safely read.
-=======
  * A read-only view of a slice of Rust byte slices.
  *
  * This is used to pass data from crustls to callback functions provided
@@ -156,29 +137,10 @@
  * provide access via a pointer to an opaque struct and an accessor method
  * that acts on that struct to get entries of type `rustls_slice_bytes`.
  * Internally, the pointee is a `&[&[u8]]`.
->>>>>>> 2c3e4e4a
  *
  * The memory exposed is available as specified by the function
  * using this in its signature. For instance, when this is a parameter to a
  * callback, the lifetime will usually be the duration of the callback.
-<<<<<<< HEAD
- * Functions that receive one of these must not dereference the data pointer
- * beyond the allowed lifetime.
- */
-typedef struct rustls_slice_bytes {
-  const uint8_t *data;
-  size_t len;
-} rustls_slice_bytes;
-
-/**
- * A read-only view of a slice of Rust byte slices.
- *
- * This is used to pass data from crustls to callback functions provided
- * by the user of the API. Because Vec and slice are not `#[repr(C)]`, we
- * provide access via a pointer to an opaque struct and an accessor method
- * that acts on that struct to get entries of type `rustls_slice_bytes`.
- * Internally, the pointee is a `&[&[u8]]`.
-=======
  * Functions that receive one of these must not call its methods beyond the
  * allowed lifetime.
  */
@@ -192,7 +154,6 @@
  * can't provide a straightforward `data` and `len` structure. Instead, we
  * provide access via a pointer to an opaque struct and accessor methods.
  * Internally, the pointee is a `&[&str]`.
->>>>>>> 2c3e4e4a
  *
  * The memory exposed is available as specified by the function
  * using this in its signature. For instance, when this is a parameter to a
@@ -200,11 +161,6 @@
  * Functions that receive one of these must not call its methods beyond the
  * allowed lifetime.
  */
-<<<<<<< HEAD
-typedef struct rustls_slice_slice_bytes {
-
-} rustls_slice_slice_bytes;
-=======
 typedef struct rustls_slice_str rustls_slice_str;
 
 /**
@@ -224,7 +180,6 @@
   const uint8_t *data;
   size_t len;
 } rustls_slice_bytes;
->>>>>>> 2c3e4e4a
 
 /**
  * A read-only view on a Rust `&str`. The contents are guaranteed to be valid
@@ -245,23 +200,6 @@
 } rustls_str;
 
 /**
-<<<<<<< HEAD
- * Input to a custom certificate verifier callback. See
- * rustls_client_config_builder_dangerous_set_certificate_verifier().
- */
-typedef struct rustls_verify_server_cert_params {
-  struct rustls_slice_bytes end_entity_cert_der;
-  struct rustls_slice_slice_bytes intermediate_certs_der;
-  const struct rustls_root_cert_store *roots;
-  struct rustls_str dns_name;
-  struct rustls_slice_bytes ocsp_response;
-} rustls_verify_server_cert_params;
-
-typedef enum rustls_result (*rustls_verify_server_cert_callback)(rustls_verify_server_cert_user_data userdata, const struct rustls_verify_server_cert_params *params);
-
-/**
-=======
->>>>>>> 2c3e4e4a
  * Write the version of the crustls C bindings and rustls itself into the
  * provided buffer, up to a max of `len` bytes. Output is UTF-8 encoded
  * and NUL terminated. Returns the number of bytes written before the NUL.
@@ -284,45 +222,6 @@
 const struct rustls_client_config *rustls_client_config_builder_build(struct rustls_client_config_builder *builder);
 
 /**
- * Set a custom server certificate verifier.
- *
- * The userdata pointer must stay valid until (a) all sessions created with this
- * config have been freed, and (b) the config itself has been freed.
- * The callback must not capture any of the pointers in its
- * rustls_verify_server_cert_params.
- *
- * The callback must be safe to call on any thread at any time, including
- * multiple concurrent calls. So, for instance, if the callback mutates
- * userdata (or other shared state), it must use synchronization primitives
- * to make such mutation safe.
- *
- * The callback receives certificate chain information as raw bytes.
- * Currently this library offers no functions for C code to parse the
- * certificates, so it's only possible to implement verifiers that either
- * (a) always succeed (or fail), or (b) compare the certificates against
- * static bytes. We plan to export parsing code in the future to make it
- * possible to implement other strategies.
- *
- * If you intend to write a verifier that accepts all certificates, be aware
- * that special measures are required for IP addresses. Rustls currently
- * (0.19.0) doesn't support building a ClientSession with an IP address
- * (because it's not a valid DNSNameRef). One workaround is to detect IP
- * addresses and rewrite them to `example.invalid`, and _also_ to disable
- * SNI via rustls_client_config_builder_set_enable_sni (IP addresses don't
- * need SNI).
- *
- * If the custom verifier accepts the certificate, it should return
- * RUSTLS_RESULT_OK. Otherwise, it may return any other rustls_result error.
- * Feel free to use an appropriate error from the RUSTLS_RESULT_CERT_*
- * section.
- *
- * https://docs.rs/rustls/0.19.0/rustls/struct.DangerousClientConfig.html#method.set_certificate_verifier
- */
-void rustls_client_config_builder_dangerous_set_certificate_verifier(struct rustls_client_config_builder *config,
-                                                                     rustls_verify_server_cert_callback callback,
-                                                                     rustls_verify_server_cert_user_data userdata);
-
-/**
  * Add certificates from platform's native root store, using
  * https://github.com/ctz/rustls-native-certs#readme.
  */
@@ -334,13 +233,6 @@
  */
 enum rustls_result rustls_client_config_builder_load_roots_from_file(struct rustls_client_config_builder *config,
                                                                      const char *filename);
-
-/**
- * Enable or disable SNI.
- * https://docs.rs/rustls/0.19.0/rustls/struct.ClientConfig.html#structfield.enable_sni
- */
-void rustls_client_config_builder_set_enable_sni(struct rustls_client_config_builder *config,
-                                                 bool enable);
 
 /**
  * "Free" a client_config previously returned from
@@ -461,8 +353,6 @@
                                                        uintptr_t n);
 
 /**
-<<<<<<< HEAD
-=======
  * Retrieve the nth element from the input slice of slices. If the input
  * pointer is NULL, returns 0.
  */
@@ -476,7 +366,6 @@
 struct rustls_str rustls_slice_str_get(const struct rustls_slice_str *input, uintptr_t n);
 
 /**
->>>>>>> 2c3e4e4a
  * Create a rustls_server_config_builder. Caller owns the memory and must
  * eventually call rustls_server_config_builder_build, then free the
  * resulting rustls_server_config. This starts out with no trusted roots.
