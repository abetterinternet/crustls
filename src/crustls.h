#ifndef CRUSTLS_H
#define CRUSTLS_H

#include <stdarg.h>
#include <stdbool.h>
#include <stdint.h>
#include <stdlib.h>

typedef enum rustls_result {
  RUSTLS_RESULT_OK = 7000,
  RUSTLS_RESULT_IO = 7001,
  RUSTLS_RESULT_NULL_PARAMETER = 7002,
  RUSTLS_RESULT_INVALID_DNS_NAME_ERROR = 7003,
  RUSTLS_RESULT_PANIC = 7004,
  RUSTLS_RESULT_CERTIFICATE_PARSE_ERROR = 7005,
  RUSTLS_RESULT_PRIVATE_KEY_PARSE_ERROR = 7006,
  RUSTLS_RESULT_INSUFFICIENT_SIZE = 7007,
  RUSTLS_RESULT_CORRUPT_MESSAGE = 7100,
  RUSTLS_RESULT_NO_CERTIFICATES_PRESENTED = 7101,
  RUSTLS_RESULT_DECRYPT_ERROR = 7102,
  RUSTLS_RESULT_FAILED_TO_GET_CURRENT_TIME = 7103,
  RUSTLS_RESULT_HANDSHAKE_NOT_COMPLETE = 7104,
  RUSTLS_RESULT_PEER_SENT_OVERSIZED_RECORD = 7105,
  RUSTLS_RESULT_NO_APPLICATION_PROTOCOL = 7106,
  RUSTLS_RESULT_PEER_INCOMPATIBLE_ERROR = 7107,
  RUSTLS_RESULT_PEER_MISBEHAVED_ERROR = 7108,
  RUSTLS_RESULT_INAPPROPRIATE_MESSAGE = 7109,
  RUSTLS_RESULT_INAPPROPRIATE_HANDSHAKE_MESSAGE = 7110,
  RUSTLS_RESULT_CORRUPT_MESSAGE_PAYLOAD = 7111,
  RUSTLS_RESULT_GENERAL = 7112,
  RUSTLS_RESULT_ALERT_CLOSE_NOTIFY = 7200,
  RUSTLS_RESULT_ALERT_UNEXPECTED_MESSAGE = 7201,
  RUSTLS_RESULT_ALERT_BAD_RECORD_MAC = 7202,
  RUSTLS_RESULT_ALERT_DECRYPTION_FAILED = 7203,
  RUSTLS_RESULT_ALERT_RECORD_OVERFLOW = 7204,
  RUSTLS_RESULT_ALERT_DECOMPRESSION_FAILURE = 7205,
  RUSTLS_RESULT_ALERT_HANDSHAKE_FAILURE = 7206,
  RUSTLS_RESULT_ALERT_NO_CERTIFICATE = 7207,
  RUSTLS_RESULT_ALERT_BAD_CERTIFICATE = 7208,
  RUSTLS_RESULT_ALERT_UNSUPPORTED_CERTIFICATE = 7209,
  RUSTLS_RESULT_ALERT_CERTIFICATE_REVOKED = 7210,
  RUSTLS_RESULT_ALERT_CERTIFICATE_EXPIRED = 7211,
  RUSTLS_RESULT_ALERT_CERTIFICATE_UNKNOWN = 7212,
  RUSTLS_RESULT_ALERT_ILLEGAL_PARAMETER = 7213,
  RUSTLS_RESULT_ALERT_UNKNOWN_CA = 7214,
  RUSTLS_RESULT_ALERT_ACCESS_DENIED = 7215,
  RUSTLS_RESULT_ALERT_DECODE_ERROR = 7216,
  RUSTLS_RESULT_ALERT_DECRYPT_ERROR = 7217,
  RUSTLS_RESULT_ALERT_EXPORT_RESTRICTION = 7218,
  RUSTLS_RESULT_ALERT_PROTOCOL_VERSION = 7219,
  RUSTLS_RESULT_ALERT_INSUFFICIENT_SECURITY = 7220,
  RUSTLS_RESULT_ALERT_INTERNAL_ERROR = 7221,
  RUSTLS_RESULT_ALERT_INAPPROPRIATE_FALLBACK = 7222,
  RUSTLS_RESULT_ALERT_USER_CANCELED = 7223,
  RUSTLS_RESULT_ALERT_NO_RENEGOTIATION = 7224,
  RUSTLS_RESULT_ALERT_MISSING_EXTENSION = 7225,
  RUSTLS_RESULT_ALERT_UNSUPPORTED_EXTENSION = 7226,
  RUSTLS_RESULT_ALERT_CERTIFICATE_UNOBTAINABLE = 7227,
  RUSTLS_RESULT_ALERT_UNRECOGNISED_NAME = 7228,
  RUSTLS_RESULT_ALERT_BAD_CERTIFICATE_STATUS_RESPONSE = 7229,
  RUSTLS_RESULT_ALERT_BAD_CERTIFICATE_HASH_VALUE = 7230,
  RUSTLS_RESULT_ALERT_UNKNOWN_PSK_IDENTITY = 7231,
  RUSTLS_RESULT_ALERT_CERTIFICATE_REQUIRED = 7232,
  RUSTLS_RESULT_ALERT_NO_APPLICATION_PROTOCOL = 7233,
  RUSTLS_RESULT_ALERT_UNKNOWN = 7234,
  RUSTLS_RESULT_CERT_BAD_DER = 7300,
  RUSTLS_RESULT_CERT_BAD_DER_TIME = 7301,
  RUSTLS_RESULT_CERT_CA_USED_AS_END_ENTITY = 7302,
  RUSTLS_RESULT_CERT_EXPIRED = 7303,
  RUSTLS_RESULT_CERT_NOT_VALID_FOR_NAME = 7304,
  RUSTLS_RESULT_CERT_NOT_VALID_YET = 7305,
  RUSTLS_RESULT_CERT_END_ENTITY_USED_AS_CA = 7306,
  RUSTLS_RESULT_CERT_EXTENSION_VALUE_INVALID = 7307,
  RUSTLS_RESULT_CERT_INVALID_CERT_VALIDITY = 7308,
  RUSTLS_RESULT_CERT_INVALID_SIGNATURE_FOR_PUBLIC_KEY = 7309,
  RUSTLS_RESULT_CERT_NAME_CONSTRAINT_VIOLATION = 7310,
  RUSTLS_RESULT_CERT_PATH_LEN_CONSTRAINT_VIOLATED = 7311,
  RUSTLS_RESULT_CERT_SIGNATURE_ALGORITHM_MISMATCH = 7312,
  RUSTLS_RESULT_CERT_REQUIRED_EKU_NOT_FOUND = 7313,
  RUSTLS_RESULT_CERT_UNKNOWN_ISSUER = 7314,
  RUSTLS_RESULT_CERT_UNSUPPORTED_CERT_VERSION = 7315,
  RUSTLS_RESULT_CERT_UNSUPPORTED_CRITICAL_EXTENSION = 7316,
  RUSTLS_RESULT_CERT_UNSUPPORTED_SIGNATURE_ALGORITHM_FOR_PUBLIC_KEY = 7317,
  RUSTLS_RESULT_CERT_UNSUPPORTED_SIGNATURE_ALGORITHM = 7318,
  RUSTLS_RESULT_CERT_SCT_MALFORMED = 7319,
  RUSTLS_RESULT_CERT_SCT_INVALID_SIGNATURE = 7320,
  RUSTLS_RESULT_CERT_SCT_TIMESTAMP_IN_FUTURE = 7321,
  RUSTLS_RESULT_CERT_SCT_UNSUPPORTED_VERSION = 7322,
  RUSTLS_RESULT_CERT_SCT_UNKNOWN_LOG = 7323,
} rustls_result;

/**
 * The complete chain of certificates plus private key for
 * being certified against someones list of trust anchors (commonly
 * called root store). Corresponds to `CertifiedKey` in the Rust API.
 */
typedef struct rustls_certified_key rustls_certified_key;

/**
 * A client config that is done being constructed and is now read-only.
 * Under the hood, this object corresponds to an Arc<ClientConfig>.
 * https://docs.rs/rustls/0.19.0/rustls/struct.ClientConfig.html
 */
typedef struct rustls_client_config rustls_client_config;

/**
 * A client config being constructed. A builder can be modified by,
 * e.g. rustls_client_config_builder_load_native_roots. Once you're
 * done configuring settings, call rustls_client_config_builder_build
 * to turn it into a *rustls_client_config. This object is not safe
 * for concurrent mutation. Under the hood, it corresponds to a
 * Box<ClientConfig>.
 * https://docs.rs/rustls/0.19.0/rustls/struct.ClientConfig.html
 */
typedef struct rustls_client_config_builder rustls_client_config_builder;

typedef struct rustls_client_session rustls_client_session;

/**
 * Currently just a placeholder with no accessors yet.
 * https://docs.rs/rustls/0.19.0/rustls/struct.RootCertStore.html
 */
typedef struct rustls_root_cert_store rustls_root_cert_store;

/**
 * A server config that is done being constructed and is now read-only.
 * Under the hood, this object corresponds to an Arc<ServerConfig>.
 * https://docs.rs/rustls/0.19.0/rustls/struct.ServerConfig.html
 */
typedef struct rustls_server_config rustls_server_config;

/**
 * A server config being constructed. A builder can be modified by,
 * e.g. rustls_server_config_builder_load_native_roots. Once you're
 * done configuring settings, call rustls_server_config_builder_build
 * to turn it into a *rustls_server_config. This object is not safe
 * for concurrent mutation. Under the hood, it corresponds to a
 * Box<ServerConfig>.
 * https://docs.rs/rustls/0.19.0/rustls/struct.ServerConfig.html
 */
typedef struct rustls_server_config_builder rustls_server_config_builder;

typedef struct rustls_server_session rustls_server_session;

/**
 * A read-only view of a slice of Rust byte slices.
 *
 * This is used to pass data from crustls to callback functions provided
 * by the user of the API. Because Vec and slice are not `#[repr(C)]`, we
 * provide access via a pointer to an opaque struct and an accessor method
 * that acts on that struct to get entries of type `rustls_slice_bytes`.
 * Internally, the pointee is a `&[&[u8]]`.
 *
 * The memory exposed is available as specified by the function
 * using this in its signature. For instance, when this is a parameter to a
 * callback, the lifetime will usually be the duration of the callback.
 * Functions that receive one of these must not call its methods beyond the
 * allowed lifetime.
 */
typedef struct rustls_slice_slice_bytes rustls_slice_slice_bytes;

/**
 * A read-only view of a slice of multiple Rust `&str`'s (that is, multiple
 * strings). Like `rustls_str`, this guarantees that each string contains
 * UTF-8 and no NUL bytes. Strings are not NUL-terminated.
 *
 * This is used to pass data from crustls to callback functions provided
 * by the user of the API. Because Vec and slice are not `#[repr(C)]`, we
 * can't provide a straightforward `data` and `len` structure. Instead, we
 * provide access via a pointer to an opaque struct and accessor methods.
 * Internally, the pointee is a `&[&str]`.
 *
 * The memory exposed is available as specified by the function
 * using this in its signature. For instance, when this is a parameter to a
 * callback, the lifetime will usually be the duration of the callback.
 * Functions that receive one of these must not call its methods beyond the
 * allowed lifetime.
 */
typedef struct rustls_slice_str rustls_slice_str;

/**
 * User-provided input to a custom certificate verifier callback. See
 * rustls_client_config_builder_dangerous_set_certificate_verifier().
 */
typedef void *rustls_verify_server_cert_user_data;

/**
 * A read-only view on a Rust byte slice.
 *
 * This is used to pass data from crustls to callback functions provided
 * by the user of the API.
 * `len` indicates the number of bytes than can be safely read.
 *
 * The memory exposed is available as specified by the function
 * using this in its signature. For instance, when this is a parameter to a
 * callback, the lifetime will usually be the duration of the callback.
 * Functions that receive one of these must not dereference the data pointer
 * beyond the allowed lifetime.
 */
typedef struct rustls_slice_bytes {
  const uint8_t *data;
  size_t len;
} rustls_slice_bytes;

/**
 * A read-only view on a Rust `&str`. The contents are guaranteed to be valid
 * UTF-8. As an additional guarantee on top of Rust's normal UTF-8 guarantee,
 * a `rustls_str` is guaranteed not to contain internal NUL bytes, so it is
 * safe to interpolate into a C string or compare using strncmp. Keep in mind
 * that it is not NUL-terminated.
 *
 * The memory exposed is available as specified by the function
 * using this in its signature. For instance, when this is a parameter to a
 * callback, the lifetime will usually be the duration of the callback.
 * Functions that receive one of these must not dereference the data pointer
 * beyond the allowed lifetime.
 */
typedef struct rustls_str {
  const char *data;
  size_t len;
} rustls_str;

/**
<<<<<<< HEAD
 * Any context information the callback will receive when invoked.
 */
typedef void *rustls_client_hello_userdata;

/**
 * A read-only view on a Rust slice of 16-bit integers in platform endianness.
 *
 * This is used to pass data from crustls to callback functions provided
 * by the user of the API.
 * `len` indicates the number of bytes than can be safely read.
 *
 * The memory exposed is available as specified by the function
 * using this in its signature. For instance, when this is a parameter to a
 * callback, the lifetime will usually be the duration of the callback.
 * Functions that receive one of these must not dereference the data pointer
 * beyond the allowed lifetime.
 */
typedef struct rustls_slice_u16 {
  const uint16_t *data;
  size_t len;
} rustls_slice_u16;

/**
 * The TLS Client Hello information provided to a ClientHelloCallback function.
 * `sni_name` is the SNI servername provided by the client. If the client
 * did not provide an SNI, the length of this `rustls_string` will be 0.
 * The signature_schemes carries the values supplied by the client or, should
 * the client not use this TLS extension, the default schemes in the rustls
 * library. See:
 * https://docs.rs/rustls/0.19.0/rustls/internal/msgs/enums/enum.SignatureScheme.html
 * `alpn` carries the list of ALPN protocol names that the client proposed to
 * the server. Again, the length of this list will be 0 if none were supplied.
 *
 * All this data, when passed to a callback function, is only accessible during
 * the call and may not be modified. Users of this API must copy any values that
 * they want to access when the callback returned.
 *
 * EXPERIMENTAL: this feature of crustls is likely to change in the future, as
 * the rustls library is re-evaluating their current approach to client hello handling.
 */
typedef struct rustls_client_hello {
  struct rustls_str sni_name;
  struct rustls_slice_u16 signature_schemes;
  const struct rustls_slice_slice_bytes *alpn;
} rustls_client_hello;

/**
 * Prototype of a callback that can be installed by the application at the
 * `rustls_server_config`. This callback will be invoked by a `rustls_server_session`
 * once the TLS client hello message has been received.
 * `userdata` will be supplied as provided when registering the callback.
 * `hello` gives the value of the available client announcements, as interpreted
 * by rustls. See the definition of `rustls_client_hello` for details.
 *
 * NOTE: the passed in `hello` and all its values are only availabe during the
 * callback invocations.
 *
 * EXPERIMENTAL: this feature of crustls is likely to change in the future, as
 * the rustls library is re-evaluating their current approach to client hello handling.
 */
typedef const struct rustls_certified_key *(*rustls_client_hello_callback)(rustls_client_hello_userdata userdata, const struct rustls_client_hello *hello);
=======
 * Input to a custom certificate verifier callback. See
 * rustls_client_config_builder_dangerous_set_certificate_verifier().
 */
typedef struct rustls_verify_server_cert_params {
  struct rustls_slice_bytes end_entity_cert_der;
  const struct rustls_slice_slice_bytes *intermediate_certs_der;
  const struct rustls_root_cert_store *roots;
  struct rustls_str dns_name;
  struct rustls_slice_bytes ocsp_response;
} rustls_verify_server_cert_params;

typedef enum rustls_result (*rustls_verify_server_cert_callback)(rustls_verify_server_cert_user_data userdata, const struct rustls_verify_server_cert_params *params);
>>>>>>> 674447bb

/**
 * Write the version of the crustls C bindings and rustls itself into the
 * provided buffer, up to a max of `len` bytes. Output is UTF-8 encoded
 * and NUL terminated. Returns the number of bytes written before the NUL.
 */
size_t rustls_version(char *buf, size_t len);

/**
 * Get the name of a SignatureScheme, represented by the `scheme` short value,
 * if known by the rustls library. For unknown schemes, this returns a string
 * with the scheme value in hex notation.
 * Mainly useful for debugging output.
 * The caller provides `buf` for holding the string and gives its size as `len`
 * bytes. On return `out_n` carries the number of bytes copied into `buf`. The
 * `buf` is not NUL-terminated.
 *
 */
void rustls_cipher_get_signature_scheme_name(unsigned short scheme,
                                             char *buf,
                                             size_t len,
                                             size_t *out_n);

enum rustls_result rustls_certified_key_build(const uint8_t *cert_chain,
                                              size_t cert_chain_len,
                                              const uint8_t *private_key,
                                              size_t private_key_len,
                                              const struct rustls_certified_key **certified_key_out);

/**
 * "Free" a certified_key previously returned from
 * rustls_certified_key_build. Since certified_key is actually an
 * atomically reference-counted pointer, extant certified_key may still
 * hold an internal reference to the Rust object. However, C code must
 * consider this pointer unusable after "free"ing it.
 * Calling with NULL is fine. Must not be called twice with the same value.
 */
void rustls_certified_key_free(const struct rustls_certified_key *config);

/**
 * Create a rustls_client_config_builder. Caller owns the memory and must
 * eventually call rustls_client_config_builder_build, then free the
 * resulting rustls_client_config. This starts out with no trusted roots.
 * Caller must add roots with rustls_client_config_builder_load_native_roots
 * or rustls_client_config_builder_load_roots_from_file.
 */
struct rustls_client_config_builder *rustls_client_config_builder_new(void);

/**
 * Turn a *rustls_client_config_builder (mutable) into a *rustls_client_config
 * (read-only).
 */
const struct rustls_client_config *rustls_client_config_builder_build(struct rustls_client_config_builder *builder);

/**
 * Set a custom server certificate verifier.
 *
 * The userdata pointer must stay valid until (a) all sessions created with this
 * config have been freed, and (b) the config itself has been freed.
 * The callback must not capture any of the pointers in its
 * rustls_verify_server_cert_params.
 *
 * The callback must be safe to call on any thread at any time, including
 * multiple concurrent calls. So, for instance, if the callback mutates
 * userdata (or other shared state), it must use synchronization primitives
 * to make such mutation safe.
 *
 * The callback receives certificate chain information as raw bytes.
 * Currently this library offers no functions for C code to parse the
 * certificates, so you'll need to bring your own certificate parsing library
 * if you need to parse them.
 *
 * If you intend to write a verifier that accepts all certificates, be aware
 * that special measures are required for IP addresses. Rustls currently
 * (0.19.0) doesn't support building a ClientSession with an IP address
 * (because it's not a valid DNSNameRef). One workaround is to detect IP
 * addresses and rewrite them to `example.invalid`, and _also_ to disable
 * SNI via rustls_client_config_builder_set_enable_sni (IP addresses don't
 * need SNI).
 *
 * If the custom verifier accepts the certificate, it should return
 * RUSTLS_RESULT_OK. Otherwise, it may return any other rustls_result error.
 * Feel free to use an appropriate error from the RUSTLS_RESULT_CERT_*
 * section.
 *
 * https://docs.rs/rustls/0.19.0/rustls/struct.DangerousClientConfig.html#method.set_certificate_verifier
 */
void rustls_client_config_builder_dangerous_set_certificate_verifier(struct rustls_client_config_builder *config,
                                                                     rustls_verify_server_cert_callback callback,
                                                                     rustls_verify_server_cert_user_data userdata);

/**
 * Add certificates from platform's native root store, using
 * https://github.com/ctz/rustls-native-certs#readme.
 */
enum rustls_result rustls_client_config_builder_load_native_roots(struct rustls_client_config_builder *config);

/**
 * Add trusted root certificates from the named file, which should contain
 * PEM-formatted certificates.
 */
enum rustls_result rustls_client_config_builder_load_roots_from_file(struct rustls_client_config_builder *config,
                                                                     const char *filename);

/**
 * Enable or disable SNI.
 * https://docs.rs/rustls/0.19.0/rustls/struct.ClientConfig.html#structfield.enable_sni
 */
void rustls_client_config_builder_set_enable_sni(struct rustls_client_config_builder *config,
                                                 bool enable);

/**
 * "Free" a client_config previously returned from
 * rustls_client_config_builder_build. Since client_config is actually an
 * atomically reference-counted pointer, extant client_sessions may still
 * hold an internal reference to the Rust object. However, C code must
 * consider this pointer unusable after "free"ing it.
 * Calling with NULL is fine. Must not be called twice with the same value.
 */
void rustls_client_config_free(const struct rustls_client_config *config);

/**
 * Create a new rustls::ClientSession, and return it in the output parameter `out`.
 * If this returns an error code, the memory pointed to by `session_out` remains unchanged.
 * If this returns a non-error, the memory pointed to by `session_out` is modified to point
 * at a valid ClientSession. The caller now owns the ClientSession and must call
 * `rustls_client_session_free` when done with it.
 */
enum rustls_result rustls_client_session_new(const struct rustls_client_config *config,
                                             const char *hostname,
                                             struct rustls_client_session **session_out);

bool rustls_client_session_wants_read(const struct rustls_client_session *session);

bool rustls_client_session_wants_write(const struct rustls_client_session *session);

bool rustls_client_session_is_handshaking(const struct rustls_client_session *session);

enum rustls_result rustls_client_session_process_new_packets(struct rustls_client_session *session);

/**
 * Queues a close_notify fatal alert to be sent in the next write_tls call.
 * https://docs.rs/rustls/0.19.0/rustls/trait.Session.html#tymethod.send_close_notify
 */
void rustls_client_session_send_close_notify(struct rustls_client_session *session);

/**
 * Free a client_session previously returned from rustls_client_session_new.
 * Calling with NULL is fine. Must not be called twice with the same value.
 */
void rustls_client_session_free(struct rustls_client_session *session);

/**
 * Write up to `count` plaintext bytes from `buf` into the ClientSession.
 * This will increase the number of output bytes available to
 * `rustls_client_session_write_tls`.
 * On success, store the number of bytes actually written in *out_n
 * (this may be less than `count`).
 * https://docs.rs/rustls/0.19.0/rustls/struct.ClientSession.html#method.write
 */
enum rustls_result rustls_client_session_write(struct rustls_client_session *session,
                                               const uint8_t *buf,
                                               size_t count,
                                               size_t *out_n);

/**
 * Read up to `count` plaintext bytes from the ClientSession into `buf`.
 * On success, store the number of bytes read in *out_n (this may be less
 * than `count`). A success with *out_n set to 0 means "all bytes currently
 * available have been read, but more bytes may become available after
 * subsequent calls to rustls_client_session_read_tls and
 * rustls_client_session_process_new_packets."
 *
 * Subtle note: Even though this function only writes to `buf` and does not
 * read from it, the memory in `buf` must be initialized before the call (for
 * Rust-internal reasons). Initializing a buffer once and then using it
 * multiple times without zeroizing before each call is fine.
 *
 * https://docs.rs/rustls/0.19.0/rustls/struct.ClientSession.html#method.read
 */
enum rustls_result rustls_client_session_read(struct rustls_client_session *session,
                                              uint8_t *buf,
                                              size_t count,
                                              size_t *out_n);

/**
 * Read up to `count` TLS bytes from `buf` (usually read from a socket) into
 * the ClientSession. This may make packets available to
 * `rustls_client_session_process_new_packets`, which in turn may make more
 * bytes available to `rustls_client_session_read`.
 * On success, store the number of bytes actually read in *out_n (this may
 * be less than `count`). This function returns success and stores 0 in
 * *out_n when the input count is 0.
 * https://docs.rs/rustls/0.19.0/rustls/trait.Session.html#tymethod.read_tls
 */
enum rustls_result rustls_client_session_read_tls(struct rustls_client_session *session,
                                                  const uint8_t *buf,
                                                  size_t count,
                                                  size_t *out_n);

/**
 * Write up to `count` TLS bytes from the ClientSession into `buf`. Those
 * bytes should then be written to a socket. On success, store the number of
 * bytes actually written in *out_n (this maybe less than `count`).
 *
 * Subtle note: Even though this function only writes to `buf` and does not
 * read from it, the memory in `buf` must be initialized before the call (for
 * Rust-internal reasons). Initializing a buffer once and then using it
 * multiple times without zeroizing before each call is fine.
 *
 * https://docs.rs/rustls/0.19.0/rustls/trait.Session.html#tymethod.write_tls
 */
enum rustls_result rustls_client_session_write_tls(struct rustls_client_session *session,
                                                   uint8_t *buf,
                                                   size_t count,
                                                   size_t *out_n);

/**
 * After a rustls_client_session method returns an error, you may call
 * this method to get a pointer to a buffer containing a detailed error
 * message. The contents of the error buffer will be out_n bytes long,
 * UTF-8 encoded, and not NUL-terminated.
 */
void rustls_error(enum rustls_result result, char *buf, size_t len, size_t *out_n);

bool rustls_result_is_cert_error(enum rustls_result result);

/**
 * Return the length of the outer slice. If the input pointer is NULL,
 * returns 0.
 */
size_t rustls_slice_slice_bytes_len(const struct rustls_slice_slice_bytes *input);

/**
 * Retrieve the nth element from the input slice of slices. If the input
 * pointer is NULL, or n is greater than the length of the
 * rustls_slice_slice_bytes, returns rustls_slice_bytes{NULL, 0}.
 */
struct rustls_slice_bytes rustls_slice_slice_bytes_get(const struct rustls_slice_slice_bytes *input,
                                                       size_t n);

/**
 * Return the length of the outer slice. If the input pointer is NULL,
 * returns 0.
 */
size_t rustls_slice_str_len(const struct rustls_slice_str *input);

/**
 * Retrieve the nth element from the input slice of `&str`s. If the input
 * pointer is NULL, or n is greater than the length of the
 * rustls_slice_str, returns rustls_str{NULL, 0}.
 */
struct rustls_str rustls_slice_str_get(const struct rustls_slice_str *input, size_t n);

/**
 * Create a rustls_server_config_builder. Caller owns the memory and must
 * eventually call rustls_server_config_builder_build, then free the
 * resulting rustls_server_config. This starts out with no trusted roots.
 * Caller must add roots with rustls_server_config_builder_load_native_roots
 * or rustls_server_config_builder_load_roots_from_file.
 * https://docs.rs/rustls/0.19.0/rustls/struct.ServerConfig.html#method.new
 */
struct rustls_server_config_builder *rustls_server_config_builder_new(void);

/**
 * "Free" a server_config_builder before transmogrifying it into a server_config.
 * Normally builders are consumed to server_configs via `rustls_server_config_builder_build`
 * and may not be free'd or otherwise used afterwards.
 * Use free only when the building of a config has to be aborted before a config
 * was created.
 */
void rustls_server_config_builder_free(struct rustls_server_config_builder *config);

/**
 * Create a rustls_server_config_builder from an existing rustls_server_config. The
 * builder will be used to create a new, separate config that starts with the settings
 * from the supplied configuration.
 */
struct rustls_server_config_builder *rustls_server_config_builder_from_config(const struct rustls_server_config *config);

/**
 * With `ignore` != 0, the server will ignore the client ordering of cipher
 * suites, aka preference, during handshake and respect its own ordering
 * as configured.
 * https://docs.rs/rustls/0.19.0/rustls/struct.ServerConfig.html#fields
 */
enum rustls_result rustls_server_config_builder_set_ignore_client_order(struct rustls_server_config_builder *builder,
                                                                        bool ignore);

enum rustls_result rustls_server_config_builder_set_protocols(struct rustls_server_config_builder *builder,
                                                              const struct rustls_slice_bytes *protocols,
                                                              size_t len);

/**
 * Provide the configuration a list of certificates where the session
 * will select the first one that is compatible with the client's signature
 * verification capabilities. Servers that want to support ECDSA and RSA certificates
 * will want the ECSDA to go first in the list.
 *
 * The built configuration will keep a reference to all certified keys
 * provided. The client may `rustls_certified_key_free()` afterwards
 * without the configuration losing them. The same certified key may also
 * be used in multiple configs.
 *
 * EXPERIMENTAL: installing a client_hello callback will replace any
 * configured certified keys and vice versa. Same holds true for the
 * set_single_cert variant.
 */
enum rustls_result rustls_server_config_builder_set_certified_keys(struct rustls_server_config_builder *builder,
                                                                   const struct rustls_certified_key *const *certified_keys,
                                                                   size_t certified_keys_len);

/**
 * Turn a *rustls_server_config_builder (mutable) into a *rustls_server_config
 * (read-only).
 */
const struct rustls_server_config *rustls_server_config_builder_build(struct rustls_server_config_builder *builder);

/**
 * "Free" a server_config previously returned from
 * rustls_server_config_builder_build. Since server_config is actually an
 * atomically reference-counted pointer, extant server_sessions may still
 * hold an internal reference to the Rust object. However, C code must
 * consider this pointer unusable after "free"ing it.
 * Calling with NULL is fine. Must not be called twice with the same value.
 */
void rustls_server_config_free(const struct rustls_server_config *config);

/**
 * Create a new rustls::ServerSession, and return it in the output parameter `out`.
 * If this returns an error code, the memory pointed to by `session_out` remains unchanged.
 * If this returns a non-error, the memory pointed to by `session_out` is modified to point
 * at a valid ServerSession. The caller now owns the ServerSession and must call
 * `rustls_server_session_free` when done with it.
 */
enum rustls_result rustls_server_session_new(const struct rustls_server_config *config,
                                             struct rustls_server_session **session_out);

bool rustls_server_session_wants_read(const struct rustls_server_session *session);

bool rustls_server_session_wants_write(const struct rustls_server_session *session);

bool rustls_server_session_is_handshaking(const struct rustls_server_session *session);

enum rustls_result rustls_server_session_process_new_packets(struct rustls_server_session *session);

/**
 * Queues a close_notify fatal alert to be sent in the next write_tls call.
 * https://docs.rs/rustls/0.19.0/rustls/trait.Session.html#tymethod.send_close_notify
 */
void rustls_server_session_send_close_notify(struct rustls_server_session *session);

/**
 * Free a server_session previously returned from rustls_server_session_new.
 * Calling with NULL is fine. Must not be called twice with the same value.
 */
void rustls_server_session_free(struct rustls_server_session *session);

/**
 * Write up to `count` plaintext bytes from `buf` into the ServerSession.
 * This will increase the number of output bytes available to
 * `rustls_server_session_write_tls`.
 * On success, store the number of bytes actually written in *out_n
 * (this may be less than `count`).
 * https://docs.rs/rustls/0.19.0/rustls/struct.ServerSession.html#method.write
 */
enum rustls_result rustls_server_session_write(struct rustls_server_session *session,
                                               const uint8_t *buf,
                                               size_t count,
                                               size_t *out_n);

/**
 * Read up to `count` plaintext bytes from the ServerSession into `buf`.
 * On success, store the number of bytes read in *out_n (this may be less
 * than `count`). A success with *out_n set to 0 means "all bytes currently
 * available have been read, but more bytes may become available after
 * subsequent calls to rustls_server_session_read_tls and
 * rustls_server_session_process_new_packets."
 *
 * Subtle note: Even though this function only writes to `buf` and does not
 * read from it, the memory in `buf` must be initialized before the call (for
 * Rust-internal reasons). Initializing a buffer once and then using it
 * multiple times without zeroizing before each call is fine.
 *
 * https://docs.rs/rustls/0.19.0/rustls/struct.ServerSession.html#method.read
 */
enum rustls_result rustls_server_session_read(struct rustls_server_session *session,
                                              uint8_t *buf,
                                              size_t count,
                                              size_t *out_n);

/**
 * Read up to `count` TLS bytes from `buf` (usually read from a socket) into
 * the ServerSession. This may make packets available to
 * `rustls_server_session_process_new_packets`, which in turn may make more
 * bytes available to `rustls_server_session_read`.
 * On success, store the number of bytes actually read in *out_n (this may
 * be less than `count`). This function returns success and stores 0 in
 * *out_n when the input count is 0.
 * https://docs.rs/rustls/0.19.0/rustls/trait.Session.html#tymethod.read_tls
 */
enum rustls_result rustls_server_session_read_tls(struct rustls_server_session *session,
                                                  const uint8_t *buf,
                                                  size_t count,
                                                  size_t *out_n);

/**
 * Write up to `count` TLS bytes from the ServerSession into `buf`. Those
 * bytes should then be written to a socket. On success, store the number of
 * bytes actually written in *out_n (this maybe less than `count`).
 *
 * Subtle note: Even though this function only writes to `buf` and does not
 * read from it, the memory in `buf` must be initialized before the call (for
 * Rust-internal reasons). Initializing a buffer once and then using it
 * multiple times without zeroizing before each call is fine.
 *
 * https://docs.rs/rustls/0.19.0/rustls/trait.Session.html#tymethod.write_tls
 */
enum rustls_result rustls_server_session_write_tls(struct rustls_server_session *session,
                                                   uint8_t *buf,
                                                   size_t count,
                                                   size_t *out_n);

/**
 * Copy the SNI hostname to `buf` which can hold up  to `count` bytes,
 * and the length of that hostname in `out_n`. The string is stored in UTF-8
 * with no terminating NUL byte.
 * Returns RUSTLS_RESULT_INSUFFICIENT_SIZE if the SNI hostname is longer than `count`.
 * Returns Ok with *out_n == 0 if there is no SNI hostname available on this session
 * because it hasn't been processed yet, or because the client did not send SNI.
 * https://docs.rs/rustls/0.19.0/rustls/struct.ServerSession.html#method.get_sni_hostname
 */
enum rustls_result rustls_server_session_get_sni_hostname(const struct rustls_server_session *session,
                                                          uint8_t *buf,
                                                          size_t count,
                                                          size_t *out_n);

/**
 * Register a callback to be invoked when a session created from this config
 * is seeing a TLS ClientHello message. The given `userdata` will be passed
 * to the callback when invoked.
 *
 * Any existing `ResolvesServerCert` implementation currently installed in the
 * `rustls_server_config` will be replaced. This also means registering twice
 * will overwrite the first registration. It is not permitted to pass a NULL
 * value for `callback`, but it is possible to have `userdata` as NULL.
 *
 * EXPERIMENTAL: this feature of crustls is likely to change in the future, as
 * the rustls library is re-evaluating their current approach to client hello handling.
 * Installing a client_hello callback will replace any configured certified keys
 * and vice versa. Same holds true for the set_single_cert variant.
 */
enum rustls_result rustls_server_config_builder_set_hello_callback(struct rustls_server_config_builder *builder,
                                                                   rustls_client_hello_callback callback,
                                                                   rustls_client_hello_userdata userdata);

#endif /* CRUSTLS_H */<|MERGE_RESOLUTION|>--- conflicted
+++ resolved
@@ -90,13 +90,6 @@
 } rustls_result;
 
 /**
- * The complete chain of certificates plus private key for
- * being certified against someones list of trust anchors (commonly
- * called root store). Corresponds to `CertifiedKey` in the Rust API.
- */
-typedef struct rustls_certified_key rustls_certified_key;
-
-/**
  * A client config that is done being constructed and is now read-only.
  * Under the hood, this object corresponds to an Arc<ClientConfig>.
  * https://docs.rs/rustls/0.19.0/rustls/struct.ClientConfig.html
@@ -221,69 +214,6 @@
 } rustls_str;
 
 /**
-<<<<<<< HEAD
- * Any context information the callback will receive when invoked.
- */
-typedef void *rustls_client_hello_userdata;
-
-/**
- * A read-only view on a Rust slice of 16-bit integers in platform endianness.
- *
- * This is used to pass data from crustls to callback functions provided
- * by the user of the API.
- * `len` indicates the number of bytes than can be safely read.
- *
- * The memory exposed is available as specified by the function
- * using this in its signature. For instance, when this is a parameter to a
- * callback, the lifetime will usually be the duration of the callback.
- * Functions that receive one of these must not dereference the data pointer
- * beyond the allowed lifetime.
- */
-typedef struct rustls_slice_u16 {
-  const uint16_t *data;
-  size_t len;
-} rustls_slice_u16;
-
-/**
- * The TLS Client Hello information provided to a ClientHelloCallback function.
- * `sni_name` is the SNI servername provided by the client. If the client
- * did not provide an SNI, the length of this `rustls_string` will be 0.
- * The signature_schemes carries the values supplied by the client or, should
- * the client not use this TLS extension, the default schemes in the rustls
- * library. See:
- * https://docs.rs/rustls/0.19.0/rustls/internal/msgs/enums/enum.SignatureScheme.html
- * `alpn` carries the list of ALPN protocol names that the client proposed to
- * the server. Again, the length of this list will be 0 if none were supplied.
- *
- * All this data, when passed to a callback function, is only accessible during
- * the call and may not be modified. Users of this API must copy any values that
- * they want to access when the callback returned.
- *
- * EXPERIMENTAL: this feature of crustls is likely to change in the future, as
- * the rustls library is re-evaluating their current approach to client hello handling.
- */
-typedef struct rustls_client_hello {
-  struct rustls_str sni_name;
-  struct rustls_slice_u16 signature_schemes;
-  const struct rustls_slice_slice_bytes *alpn;
-} rustls_client_hello;
-
-/**
- * Prototype of a callback that can be installed by the application at the
- * `rustls_server_config`. This callback will be invoked by a `rustls_server_session`
- * once the TLS client hello message has been received.
- * `userdata` will be supplied as provided when registering the callback.
- * `hello` gives the value of the available client announcements, as interpreted
- * by rustls. See the definition of `rustls_client_hello` for details.
- *
- * NOTE: the passed in `hello` and all its values are only availabe during the
- * callback invocations.
- *
- * EXPERIMENTAL: this feature of crustls is likely to change in the future, as
- * the rustls library is re-evaluating their current approach to client hello handling.
- */
-typedef const struct rustls_certified_key *(*rustls_client_hello_callback)(rustls_client_hello_userdata userdata, const struct rustls_client_hello *hello);
-=======
  * Input to a custom certificate verifier callback. See
  * rustls_client_config_builder_dangerous_set_certificate_verifier().
  */
@@ -296,7 +226,6 @@
 } rustls_verify_server_cert_params;
 
 typedef enum rustls_result (*rustls_verify_server_cert_callback)(rustls_verify_server_cert_user_data userdata, const struct rustls_verify_server_cert_params *params);
->>>>>>> 674447bb
 
 /**
  * Write the version of the crustls C bindings and rustls itself into the
@@ -304,37 +233,6 @@
  * and NUL terminated. Returns the number of bytes written before the NUL.
  */
 size_t rustls_version(char *buf, size_t len);
-
-/**
- * Get the name of a SignatureScheme, represented by the `scheme` short value,
- * if known by the rustls library. For unknown schemes, this returns a string
- * with the scheme value in hex notation.
- * Mainly useful for debugging output.
- * The caller provides `buf` for holding the string and gives its size as `len`
- * bytes. On return `out_n` carries the number of bytes copied into `buf`. The
- * `buf` is not NUL-terminated.
- *
- */
-void rustls_cipher_get_signature_scheme_name(unsigned short scheme,
-                                             char *buf,
-                                             size_t len,
-                                             size_t *out_n);
-
-enum rustls_result rustls_certified_key_build(const uint8_t *cert_chain,
-                                              size_t cert_chain_len,
-                                              const uint8_t *private_key,
-                                              size_t private_key_len,
-                                              const struct rustls_certified_key **certified_key_out);
-
-/**
- * "Free" a certified_key previously returned from
- * rustls_certified_key_build. Since certified_key is actually an
- * atomically reference-counted pointer, extant certified_key may still
- * hold an internal reference to the Rust object. However, C code must
- * consider this pointer unusable after "free"ing it.
- * Calling with NULL is fine. Must not be called twice with the same value.
- */
-void rustls_certified_key_free(const struct rustls_certified_key *config);
 
 /**
  * Create a rustls_client_config_builder. Caller owns the memory and must
@@ -562,22 +460,6 @@
 struct rustls_server_config_builder *rustls_server_config_builder_new(void);
 
 /**
- * "Free" a server_config_builder before transmogrifying it into a server_config.
- * Normally builders are consumed to server_configs via `rustls_server_config_builder_build`
- * and may not be free'd or otherwise used afterwards.
- * Use free only when the building of a config has to be aborted before a config
- * was created.
- */
-void rustls_server_config_builder_free(struct rustls_server_config_builder *config);
-
-/**
- * Create a rustls_server_config_builder from an existing rustls_server_config. The
- * builder will be used to create a new, separate config that starts with the settings
- * from the supplied configuration.
- */
-struct rustls_server_config_builder *rustls_server_config_builder_from_config(const struct rustls_server_config *config);
-
-/**
  * With `ignore` != 0, the server will ignore the client ordering of cipher
  * suites, aka preference, during handshake and respect its own ordering
  * as configured.
@@ -586,28 +468,21 @@
 enum rustls_result rustls_server_config_builder_set_ignore_client_order(struct rustls_server_config_builder *builder,
                                                                         bool ignore);
 
-enum rustls_result rustls_server_config_builder_set_protocols(struct rustls_server_config_builder *builder,
-                                                              const struct rustls_slice_bytes *protocols,
-                                                              size_t len);
-
-/**
- * Provide the configuration a list of certificates where the session
- * will select the first one that is compatible with the client's signature
- * verification capabilities. Servers that want to support ECDSA and RSA certificates
- * will want the ECSDA to go first in the list.
- *
- * The built configuration will keep a reference to all certified keys
- * provided. The client may `rustls_certified_key_free()` afterwards
- * without the configuration losing them. The same certified key may also
- * be used in multiple configs.
- *
- * EXPERIMENTAL: installing a client_hello callback will replace any
- * configured certified keys and vice versa. Same holds true for the
- * set_single_cert variant.
- */
-enum rustls_result rustls_server_config_builder_set_certified_keys(struct rustls_server_config_builder *builder,
-                                                                   const struct rustls_certified_key *const *certified_keys,
-                                                                   size_t certified_keys_len);
+/**
+ * Sets a single certificate chain and matching private key.
+ * This certificate and key is used for all subsequent connections,
+ * irrespective of things like SNI hostname.
+ * cert_chain must point to a byte array of length cert_chain_len containing
+ * a series of PEM-encoded certificates, with the end-entity certificate
+ * first.
+ * private_key must point to a byte array of length private_key_len containing
+ * a private key in PEM-encoded PKCS#8 or PKCS#1 format.
+ */
+enum rustls_result rustls_server_config_builder_set_single_cert_pem(struct rustls_server_config_builder *builder,
+                                                                    const uint8_t *cert_chain,
+                                                                    size_t cert_chain_len,
+                                                                    const uint8_t *private_key,
+                                                                    size_t private_key_len);
 
 /**
  * Turn a *rustls_server_config_builder (mutable) into a *rustls_server_config
@@ -734,23 +609,4 @@
                                                           size_t count,
                                                           size_t *out_n);
 
-/**
- * Register a callback to be invoked when a session created from this config
- * is seeing a TLS ClientHello message. The given `userdata` will be passed
- * to the callback when invoked.
- *
- * Any existing `ResolvesServerCert` implementation currently installed in the
- * `rustls_server_config` will be replaced. This also means registering twice
- * will overwrite the first registration. It is not permitted to pass a NULL
- * value for `callback`, but it is possible to have `userdata` as NULL.
- *
- * EXPERIMENTAL: this feature of crustls is likely to change in the future, as
- * the rustls library is re-evaluating their current approach to client hello handling.
- * Installing a client_hello callback will replace any configured certified keys
- * and vice versa. Same holds true for the set_single_cert variant.
- */
-enum rustls_result rustls_server_config_builder_set_hello_callback(struct rustls_server_config_builder *builder,
-                                                                   rustls_client_hello_callback callback,
-                                                                   rustls_client_hello_userdata userdata);
-
 #endif /* CRUSTLS_H */