--- conflicted
+++ resolved
@@ -142,19 +142,11 @@
 typedef void *rustls_client_hello_userdata;
 
 /**
-<<<<<<< HEAD
  * A read-only view on a Rust utf-8 string slice.
  * This is used to pass data from crustls to callback functions provided
  * by the user of the API. The `data` is not NUL-terminated.
  * `len` indicates the number of bytes than can be safely read.
  * A `len` of 0 is used to represent a missing value OR an empty string.
-=======
- * A read-only view on a Rust utf-8 string.
- * This is used to pass strings from crustls to callback functions provided
- * by the user of the API. The `data` is not NUL-terminated.
- * `len` indicates the number of utf-8 bytes than can be safely read.
- * A `len` of 0 is used to represent a missing value.
->>>>>>> 05ad7eb3
  *
  * The memory exposed is available for the duration of the call (e.g.
  * when passed to a callback) and must be copied if the values are
@@ -180,34 +172,12 @@
 } rustls_vec_ushort;
 
 /**
-<<<<<<< HEAD
  * A read-only view on a Rust byte slice.
  *
  * This is used to pass data from crustls to callback functions provided
  * by the user of the API.
  * `len` indicates the number of bytes than can be safely read.
  * A `len` of 0 is used to represent a missing value OR an empty slice.
-=======
- * A read-only view on a Rust slice of bytes.
- * This is used to pass data from crustls to callback functions provided
- * by the user of the API. `len` indicates the number of bytes than can
- * be safely read. A `len` of 0 is used to represent a missing value.
- *
- * The memmory exposed is available for the duration of the call (e.g.
- * when passed to a callback) and must be copied if the values are
- * needed for longer.
- */
-typedef struct rustls_bytes {
-  const unsigned char *data;
-  size_t len;
-} rustls_bytes;
-
-/**
- * A read-only view on a list of Rust bytes.
- * This is used to pass data from crustls to callback functions provided
- * by the user of the API. The `data` is an array of `rustls_bytes`
- * structures with `len` elements.
->>>>>>> 05ad7eb3
  *
  * The memory exposed is available for the duration of the call (e.g.
  * when passed to a callback) and must be copied if the values are
@@ -229,17 +199,10 @@
  * when passed to a callback) and must be copied if the values are
  * needed for longer.
  */
-<<<<<<< HEAD
 typedef struct rustls_vec_slice_bytes {
   const struct rustls_slice_bytes *data;
   size_t len;
 } rustls_vec_slice_bytes;
-=======
-typedef struct rustls_vec_bytes {
-  const struct rustls_bytes *data;
-  size_t len;
-} rustls_vec_bytes;
->>>>>>> 05ad7eb3
 
 /**
  * The TLS Client Hello information provided to a ClientHelloCallback function.
@@ -262,11 +225,7 @@
 typedef struct rustls_client_hello {
   struct rustls_str sni_name;
   struct rustls_vec_ushort signature_schemes;
-<<<<<<< HEAD
   struct rustls_vec_slice_bytes alpn;
-=======
-  struct rustls_vec_bytes alpn;
->>>>>>> 05ad7eb3
 } rustls_client_hello;
 
 /**
