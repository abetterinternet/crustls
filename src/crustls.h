#ifndef CRUSTLS_H
#define CRUSTLS_H

#include <stdarg.h>
#include <stdbool.h>
#include <stdint.h>
#include <stdlib.h>

typedef enum rustls_result {
  RUSTLS_RESULT_OK = 7000,
  RUSTLS_RESULT_IO = 7001,
  RUSTLS_RESULT_NULL_PARAMETER = 7002,
  RUSTLS_RESULT_INVALID_DNS_NAME_ERROR = 7003,
  RUSTLS_RESULT_PANIC = 7004,
  RUSTLS_RESULT_CERTIFICATE_PARSE_ERROR = 7005,
  RUSTLS_RESULT_PRIVATE_KEY_PARSE_ERROR = 7006,
  RUSTLS_RESULT_INSUFFICIENT_SIZE = 7007,
  RUSTLS_RESULT_NOT_FOUND = 7008,
  RUSTLS_RESULT_INVALID_PARAMETER = 7009,
  RUSTLS_RESULT_CORRUPT_MESSAGE = 7100,
  RUSTLS_RESULT_NO_CERTIFICATES_PRESENTED = 7101,
  RUSTLS_RESULT_DECRYPT_ERROR = 7102,
  RUSTLS_RESULT_FAILED_TO_GET_CURRENT_TIME = 7103,
  RUSTLS_RESULT_HANDSHAKE_NOT_COMPLETE = 7104,
  RUSTLS_RESULT_PEER_SENT_OVERSIZED_RECORD = 7105,
  RUSTLS_RESULT_NO_APPLICATION_PROTOCOL = 7106,
  RUSTLS_RESULT_PEER_INCOMPATIBLE_ERROR = 7107,
  RUSTLS_RESULT_PEER_MISBEHAVED_ERROR = 7108,
  RUSTLS_RESULT_INAPPROPRIATE_MESSAGE = 7109,
  RUSTLS_RESULT_INAPPROPRIATE_HANDSHAKE_MESSAGE = 7110,
  RUSTLS_RESULT_CORRUPT_MESSAGE_PAYLOAD = 7111,
  RUSTLS_RESULT_GENERAL = 7112,
  RUSTLS_RESULT_ALERT_CLOSE_NOTIFY = 7200,
  RUSTLS_RESULT_ALERT_UNEXPECTED_MESSAGE = 7201,
  RUSTLS_RESULT_ALERT_BAD_RECORD_MAC = 7202,
  RUSTLS_RESULT_ALERT_DECRYPTION_FAILED = 7203,
  RUSTLS_RESULT_ALERT_RECORD_OVERFLOW = 7204,
  RUSTLS_RESULT_ALERT_DECOMPRESSION_FAILURE = 7205,
  RUSTLS_RESULT_ALERT_HANDSHAKE_FAILURE = 7206,
  RUSTLS_RESULT_ALERT_NO_CERTIFICATE = 7207,
  RUSTLS_RESULT_ALERT_BAD_CERTIFICATE = 7208,
  RUSTLS_RESULT_ALERT_UNSUPPORTED_CERTIFICATE = 7209,
  RUSTLS_RESULT_ALERT_CERTIFICATE_REVOKED = 7210,
  RUSTLS_RESULT_ALERT_CERTIFICATE_EXPIRED = 7211,
  RUSTLS_RESULT_ALERT_CERTIFICATE_UNKNOWN = 7212,
  RUSTLS_RESULT_ALERT_ILLEGAL_PARAMETER = 7213,
  RUSTLS_RESULT_ALERT_UNKNOWN_CA = 7214,
  RUSTLS_RESULT_ALERT_ACCESS_DENIED = 7215,
  RUSTLS_RESULT_ALERT_DECODE_ERROR = 7216,
  RUSTLS_RESULT_ALERT_DECRYPT_ERROR = 7217,
  RUSTLS_RESULT_ALERT_EXPORT_RESTRICTION = 7218,
  RUSTLS_RESULT_ALERT_PROTOCOL_VERSION = 7219,
  RUSTLS_RESULT_ALERT_INSUFFICIENT_SECURITY = 7220,
  RUSTLS_RESULT_ALERT_INTERNAL_ERROR = 7221,
  RUSTLS_RESULT_ALERT_INAPPROPRIATE_FALLBACK = 7222,
  RUSTLS_RESULT_ALERT_USER_CANCELED = 7223,
  RUSTLS_RESULT_ALERT_NO_RENEGOTIATION = 7224,
  RUSTLS_RESULT_ALERT_MISSING_EXTENSION = 7225,
  RUSTLS_RESULT_ALERT_UNSUPPORTED_EXTENSION = 7226,
  RUSTLS_RESULT_ALERT_CERTIFICATE_UNOBTAINABLE = 7227,
  RUSTLS_RESULT_ALERT_UNRECOGNISED_NAME = 7228,
  RUSTLS_RESULT_ALERT_BAD_CERTIFICATE_STATUS_RESPONSE = 7229,
  RUSTLS_RESULT_ALERT_BAD_CERTIFICATE_HASH_VALUE = 7230,
  RUSTLS_RESULT_ALERT_UNKNOWN_PSK_IDENTITY = 7231,
  RUSTLS_RESULT_ALERT_CERTIFICATE_REQUIRED = 7232,
  RUSTLS_RESULT_ALERT_NO_APPLICATION_PROTOCOL = 7233,
  RUSTLS_RESULT_ALERT_UNKNOWN = 7234,
  RUSTLS_RESULT_CERT_BAD_DER = 7300,
  RUSTLS_RESULT_CERT_BAD_DER_TIME = 7301,
  RUSTLS_RESULT_CERT_CA_USED_AS_END_ENTITY = 7302,
  RUSTLS_RESULT_CERT_EXPIRED = 7303,
  RUSTLS_RESULT_CERT_NOT_VALID_FOR_NAME = 7304,
  RUSTLS_RESULT_CERT_NOT_VALID_YET = 7305,
  RUSTLS_RESULT_CERT_END_ENTITY_USED_AS_CA = 7306,
  RUSTLS_RESULT_CERT_EXTENSION_VALUE_INVALID = 7307,
  RUSTLS_RESULT_CERT_INVALID_CERT_VALIDITY = 7308,
  RUSTLS_RESULT_CERT_INVALID_SIGNATURE_FOR_PUBLIC_KEY = 7309,
  RUSTLS_RESULT_CERT_NAME_CONSTRAINT_VIOLATION = 7310,
  RUSTLS_RESULT_CERT_PATH_LEN_CONSTRAINT_VIOLATED = 7311,
  RUSTLS_RESULT_CERT_SIGNATURE_ALGORITHM_MISMATCH = 7312,
  RUSTLS_RESULT_CERT_REQUIRED_EKU_NOT_FOUND = 7313,
  RUSTLS_RESULT_CERT_UNKNOWN_ISSUER = 7314,
  RUSTLS_RESULT_CERT_UNSUPPORTED_CERT_VERSION = 7315,
  RUSTLS_RESULT_CERT_UNSUPPORTED_CRITICAL_EXTENSION = 7316,
  RUSTLS_RESULT_CERT_UNSUPPORTED_SIGNATURE_ALGORITHM_FOR_PUBLIC_KEY = 7317,
  RUSTLS_RESULT_CERT_UNSUPPORTED_SIGNATURE_ALGORITHM = 7318,
  RUSTLS_RESULT_CERT_SCT_MALFORMED = 7319,
  RUSTLS_RESULT_CERT_SCT_INVALID_SIGNATURE = 7320,
  RUSTLS_RESULT_CERT_SCT_TIMESTAMP_IN_FUTURE = 7321,
  RUSTLS_RESULT_CERT_SCT_UNSUPPORTED_VERSION = 7322,
  RUSTLS_RESULT_CERT_SCT_UNKNOWN_LOG = 7323,
} rustls_result;

/**
 * Definitions of known TLS protocol versions.
 */
typedef enum rustls_tls_version {
  RUSTLS_TLS_VERSION_SSLV2 = 512,
  RUSTLS_TLS_VERSION_SSSLV3 = 768,
  RUSTLS_TLS_VERSION_TLSV1_0 = 769,
  RUSTLS_TLS_VERSION_TLSV1_1 = 770,
  RUSTLS_TLS_VERSION_TLSV1_2 = 771,
  RUSTLS_TLS_VERSION_TLSV1_3 = 772,
} rustls_tls_version;

/**
 * An X.509 certificate, as used in rustls.
 * Corresponds to `Certificate` in the Rust API.
 * https://docs.rs/rustls/0.19.0/rustls/struct.CertifiedKey.html
 */
typedef struct rustls_certificate rustls_certificate;

/**
 * The complete chain of certificates to send during a TLS handshake,
 * plus a private key that matches the end-entity (leaf) certificate.
 * Corresponds to `CertifiedKey` in the Rust API.
 * https://docs.rs/rustls/0.19.0/rustls/sign/struct.CertifiedKey.html
 */
typedef struct rustls_certified_key rustls_certified_key;

/**
 * A verifier of client certificates that requires all certificates to be
 * trusted based on a given`rustls_root_cert_store`. Usable in building server
 * configurations. Connections without such a client certificate will not
 * be accepted.
 */
typedef struct rustls_client_cert_verifier rustls_client_cert_verifier;

/**
 * Alternative to `rustls_client_cert_verifier` that allows connections
 * with or without a client certificate. If the client offers a certificate,
 * it will be verified (and rejected if it is not valid). If the client
 * does not offer a certificate, the connection will succeed.
 *
 * The application can retrieve the certificate, if any, with
 * rustls_server_session_get_peer_certificate.
 */
typedef struct rustls_client_cert_verifier_optional rustls_client_cert_verifier_optional;

/**
 * A client config that is done being constructed and is now read-only.
 * Under the hood, this object corresponds to an Arc<ClientConfig>.
 * https://docs.rs/rustls/0.19.0/rustls/struct.ClientConfig.html
 */
typedef struct rustls_client_config rustls_client_config;

/**
 * A client config being constructed. A builder can be modified by,
 * e.g. rustls_client_config_builder_load_native_roots. Once you're
 * done configuring settings, call rustls_client_config_builder_build
 * to turn it into a *rustls_client_config. This object is not safe
 * for concurrent mutation. Under the hood, it corresponds to a
 * Box<ClientConfig>.
 * https://docs.rs/rustls/0.19.0/rustls/struct.ClientConfig.html
 */
typedef struct rustls_client_config_builder rustls_client_config_builder;

typedef struct rustls_connection rustls_connection;

/**
 * A root cert store that is done being constructed and is now read-only.
 * Under the hood, this object corresponds to an Arc<RootCertStore>.
 * https://docs.rs/rustls/0.19.0/rustls/struct.RootCertStore.html
 */
typedef struct rustls_root_cert_store rustls_root_cert_store;

/**
 * A server config that is done being constructed and is now read-only.
 * Under the hood, this object corresponds to an Arc<ServerConfig>.
 * https://docs.rs/rustls/0.19.0/rustls/struct.ServerConfig.html
 */
typedef struct rustls_server_config rustls_server_config;

/**
 * A server config being constructed. A builder can be modified by,
 * e.g. rustls_server_config_builder_load_native_roots. Once you're
 * done configuring settings, call rustls_server_config_builder_build
 * to turn it into a *rustls_server_config. This object is not safe
 * for concurrent mutation. Under the hood, it corresponds to a
 * Box<ServerConfig>.
 * https://docs.rs/rustls/0.19.0/rustls/struct.ServerConfig.html
 */
typedef struct rustls_server_config_builder rustls_server_config_builder;

/**
 * A read-only view of a slice of Rust byte slices.
 *
 * This is used to pass data from crustls to callback functions provided
 * by the user of the API. Because Vec and slice are not `#[repr(C)]`, we
 * provide access via a pointer to an opaque struct and an accessor method
 * that acts on that struct to get entries of type `rustls_slice_bytes`.
 * Internally, the pointee is a `&[&[u8]]`.
 *
 * The memory exposed is available as specified by the function
 * using this in its signature. For instance, when this is a parameter to a
 * callback, the lifetime will usually be the duration of the callback.
 * Functions that receive one of these must not call its methods beyond the
 * allowed lifetime.
 */
typedef struct rustls_slice_slice_bytes rustls_slice_slice_bytes;

/**
 * A read-only view of a slice of multiple Rust `&str`'s (that is, multiple
 * strings). Like `rustls_str`, this guarantees that each string contains
 * UTF-8 and no NUL bytes. Strings are not NUL-terminated.
 *
 * This is used to pass data from crustls to callback functions provided
 * by the user of the API. Because Vec and slice are not `#[repr(C)]`, we
 * can't provide a straightforward `data` and `len` structure. Instead, we
 * provide access via a pointer to an opaque struct and accessor methods.
 * Internally, the pointee is a `&[&str]`.
 *
 * The memory exposed is available as specified by the function
 * using this in its signature. For instance, when this is a parameter to a
 * callback, the lifetime will usually be the duration of the callback.
 * Functions that receive one of these must not call its methods beyond the
 * allowed lifetime.
 */
typedef struct rustls_slice_str rustls_slice_str;

/**
 * A cipher suite supported by rustls.
 */
typedef struct rustls_supported_ciphersuite rustls_supported_ciphersuite;

/**
 * A read-only view on a Rust byte slice.
 *
 * This is used to pass data from crustls to callback functions provided
 * by the user of the API.
 * `len` indicates the number of bytes than can be safely read.
 *
 * The memory exposed is available as specified by the function
 * using this in its signature. For instance, when this is a parameter to a
 * callback, the lifetime will usually be the duration of the callback.
 * Functions that receive one of these must not dereference the data pointer
 * beyond the allowed lifetime.
 */
typedef struct rustls_slice_bytes {
  const uint8_t *data;
  size_t len;
} rustls_slice_bytes;

/**
 * User-provided input to a custom certificate verifier callback. See
 * rustls_client_config_builder_dangerous_set_certificate_verifier().
 */
typedef void *rustls_verify_server_cert_user_data;

/**
 * A read-only view on a Rust `&str`. The contents are guaranteed to be valid
 * UTF-8. As an additional guarantee on top of Rust's normal UTF-8 guarantee,
 * a `rustls_str` is guaranteed not to contain internal NUL bytes, so it is
 * safe to interpolate into a C string or compare using strncmp. Keep in mind
 * that it is not NUL-terminated.
 *
 * The memory exposed is available as specified by the function
 * using this in its signature. For instance, when this is a parameter to a
 * callback, the lifetime will usually be the duration of the callback.
 * Functions that receive one of these must not dereference the data pointer
 * beyond the allowed lifetime.
 */
typedef struct rustls_str {
  const char *data;
  size_t len;
} rustls_str;

/**
 * Input to a custom certificate verifier callback. See
 * rustls_client_config_builder_dangerous_set_certificate_verifier().
 */
typedef struct rustls_verify_server_cert_params {
  struct rustls_slice_bytes end_entity_cert_der;
  const struct rustls_slice_slice_bytes *intermediate_certs_der;
  const struct rustls_root_cert_store *roots;
  struct rustls_str dns_name;
  struct rustls_slice_bytes ocsp_response;
} rustls_verify_server_cert_params;

typedef enum rustls_result (*rustls_verify_server_cert_callback)(rustls_verify_server_cert_user_data userdata, const struct rustls_verify_server_cert_params *params);

/**
<<<<<<< HEAD
=======
 * A return value for a function that may return either success (0) or a
 * non-zero value representing an error.
 */
typedef int rustls_io_result;

/**
 * A callback for rustls_server_session_read_tls or rustls_client_session_read_tls.
 * An implementation of this callback should attempt to read up to n bytes from the
 * network, storing them in `buf`. If any bytes were stored, the implementation should
 * set out_n to the number of bytes stored and return 0. If there was an error,
 * the implementation should return a nonzero rustls_io_result, which will be
 * passed through to the caller. On POSIX systems, returning `errno` is convenient.
 * On other systems, any appropriate error code works.
 * It's best to make one read attempt to the network per call. Additional reads will
 * be triggered by subsequent calls to one of the `_read_tls` methods.
 * `userdata` is set to the value provided to `rustls_*_session_set_userdata`. In most
 * cases that should be a struct that contains, at a minimum, a file descriptor.
 * The buf and out_n pointers are borrowed and should not be retained across calls.
 */
typedef rustls_io_result (*rustls_read_callback)(void *userdata, uint8_t *buf, size_t n, size_t *out_n);

/**
 * A callback for rustls_server_session_write_tls or rustls_client_session_write_tls.
 * An implementation of this callback should attempt to write the `n` bytes in buf
 * to the network. If any bytes were written, the implementation should
 * set out_n to the number of bytes stored and return 0. If there was an error,
 * the implementation should return a nonzero rustls_io_result, which will be
 * passed through to the caller. On POSIX systems, returning `errno` is convenient.
 * On other systems, any appropriate error code works.
 * (including EAGAIN or EWOULDBLOCK), the implementation should return `errno`.
 * It's best to make one write attempt to the network per call. Additional write will
 * be triggered by subsequent calls to one of the `_write_tls` methods.
 * `userdata` is set to the value provided to `rustls_*_session_set_userdata`. In most
 * cases that should be a struct that contains, at a minimum, a file descriptor.
 * The buf and out_n pointers are borrowed and should not be retained across calls.
 */
typedef rustls_io_result (*rustls_write_callback)(void *userdata, const uint8_t *buf, size_t n, size_t *out_n);

/**
>>>>>>> d958218b
 * Any context information the callback will receive when invoked.
 */
typedef void *rustls_session_store_userdata;

/**
 * Prototype of a callback that can be installed by the application at the
 * `rustls_server_config` or `rustls_client_config`. This callback will be
 * invoked by a TLS session when looking up the data for a TLS session id.
 * `userdata` will be supplied based on rustls_{client,server}_session_set_userdata.
 *
 * The `buf` points to `count` consecutive bytes where the
 * callback is expected to copy the result to. The number of copied bytes
 * needs to be written to `out_n`. The callback should not read any
 * data from `buf`.
 *
 * If the value to copy is larger than `count`, the callback should never
 * do a partial copy but instead remove the value from its store and
 * act as if it was never found.
 *
 * The callback should return != 0 to indicate that a value was retrieved
 * and written in its entirety into `buf`.
 *
 * When `remove_after` is != 0, the returned data needs to be removed
 * from the store.
 *
 * NOTE: the passed in `key` and `buf` are only available during the
 * callback invocation.
 * NOTE: callbacks used in several sessions via a common config
 * must be implemented thread-safe.
 */
typedef enum rustls_result (*rustls_session_store_get_callback)(rustls_session_store_userdata userdata, const struct rustls_slice_bytes *key, int remove_after, uint8_t *buf, size_t count, size_t *out_n);

/**
 * Prototype of a callback that can be installed by the application at the
 * `rustls_server_config` or `rustls_client_config`. This callback will be
 * invoked by a TLS session when a TLS session has been created and an id
 * for later use is handed to the client/has been received from the server.
 * `userdata` will be supplied based on rustls_{client,server}_session_set_userdata.
 *
 * The callback should return != 0 to indicate that the value has been
 * successfully persisted in its store.
 *
 * NOTE: the passed in `key` and `val` are only available during the
 * callback invocation.
 * NOTE: callbacks used in several sessions via a common config
 * must be implemented thread-safe.
 */
typedef enum rustls_result (*rustls_session_store_put_callback)(rustls_session_store_userdata userdata, const struct rustls_slice_bytes *key, const struct rustls_slice_bytes *val);

/**
 * A return value for a function that may return either success (0) or an errno
 * value.
 */
typedef int rustls_io_error;

/**
 * A callback for rustls_server_session_read_tls or rustls_client_session_read_tls.
 * An implementation of this callback should attempt to read up to n bytes from the
 * network, storing them in `buf`. If any bytes were stored, the implementation should
 * set out_n to the number of bytes stored and return 0. If there was an error,
 * (including EAGAIN or EWOULDBLOCK), the implementation should return `errno`.
 * It's best to make one read attempt to the network per call. Additional reads will
 * be triggered by subsequent calls to one of the `_read_tls` methods.
 * `userdata` is set to the value provided to `rustls_*_session_set_userdata`. In most
 * cases that should be a struct that contains, at a minimum, a file descriptor.
 * The buf and out_n pointers are borrowed and should not be retained across calls.
 */
typedef rustls_io_error (*rustls_read_callback)(void *userdata, uint8_t *buf, size_t n, uintptr_t *out_n);

/**
 * A callback for rustls_server_session_write_tls or rustls_client_session_write_tls.
 * An implementation of this callback should attempt to write the `n` bytes in buf
 * to the network. If any bytes were written, the implementation should set out_n
 * to the number of bytes written and return 0. If there was an error,
 * (including EAGAIN or EWOULDBLOCK), the implementation should return `errno`.
 * It's best to make one write attempt to the network per call. Additional write will
 * be triggered by subsequent calls to one of the `_write_tls` methods.
 * `userdata` is set to the value provided to `rustls_*_session_set_userdata`. In most
 * cases that should be a struct that contains, at a minimum, a file descriptor.
 * The buf and out_n pointers are borrowed and should not be retained across calls.
 */
typedef rustls_io_error (*rustls_write_callback)(void *userdata, const uint8_t *buf, size_t n, uintptr_t *out_n);

/**
 * Any context information the callback will receive when invoked.
 */
typedef void *rustls_client_hello_userdata;

/**
 * A read-only view on a Rust slice of 16-bit integers in platform endianness.
 *
 * This is used to pass data from crustls to callback functions provided
 * by the user of the API.
 * `len` indicates the number of bytes than can be safely read.
 *
 * The memory exposed is available as specified by the function
 * using this in its signature. For instance, when this is a parameter to a
 * callback, the lifetime will usually be the duration of the callback.
 * Functions that receive one of these must not dereference the data pointer
 * beyond the allowed lifetime.
 */
typedef struct rustls_slice_u16 {
  const uint16_t *data;
  size_t len;
} rustls_slice_u16;

/**
 * The TLS Client Hello information provided to a ClientHelloCallback function.
 * `sni_name` is the SNI servername provided by the client. If the client
 * did not provide an SNI, the length of this `rustls_string` will be 0.
 * The signature_schemes carries the values supplied by the client or, should
 * the client not use this TLS extension, the default schemes in the rustls
 * library. See:
 * https://docs.rs/rustls/0.19.0/rustls/internal/msgs/enums/enum.SignatureScheme.html
 * `alpn` carries the list of ALPN protocol names that the client proposed to
 * the server. Again, the length of this list will be 0 if none were supplied.
 *
 * All this data, when passed to a callback function, is only accessible during
 * the call and may not be modified. Users of this API must copy any values that
 * they want to access when the callback returned.
 *
 * EXPERIMENTAL: this feature of crustls is likely to change in the future, as
 * the rustls library is re-evaluating their current approach to client hello handling.
 */
typedef struct rustls_client_hello {
  struct rustls_str sni_name;
  struct rustls_slice_u16 signature_schemes;
  const struct rustls_slice_slice_bytes *alpn;
} rustls_client_hello;

/**
 * Prototype of a callback that can be installed by the application at the
 * `rustls_server_config`. This callback will be invoked by a `rustls_connection`
 * once the TLS client hello message has been received.
 * `userdata` will be set based on rustls_connection_set_userdata.
 * `hello` gives the value of the available client announcements, as interpreted
 * by rustls. See the definition of `rustls_client_hello` for details.
 *
 * NOTE:
 * - the passed in `hello` and all its values are only available during the
 *   callback invocations.
 * - the passed callback function must be implemented thread-safe, unless
 *   there is only a single config and session where it is installed.
 *
 * EXPERIMENTAL: this feature of crustls is likely to change in the future, as
 * the rustls library is re-evaluating their current approach to client hello handling.
 */
typedef const struct rustls_certified_key *(*rustls_client_hello_callback)(rustls_client_hello_userdata userdata, const struct rustls_client_hello *hello);

/**
 * Write the version of the crustls C bindings and rustls itself into the
 * provided buffer, up to a max of `len` bytes. Output is UTF-8 encoded
 * and NUL terminated. Returns the number of bytes written before the NUL.
 */
size_t rustls_version(char *buf, size_t len);

/**
 * Return a 16-bit unsigned integer corresponding to this cipher suite's assignment from
 * <https://www.iana.org/assignments/tls-parameters/tls-parameters.xhtml#tls-parameters-4>.
 * The bytes from the assignment are interpreted in network order.
 */
uint16_t rustls_supported_ciphersuite_get_suite(const struct rustls_supported_ciphersuite *supported_ciphersuite);

/**
 * Return the length of rustls' list of supported cipher suites.
 */
uintptr_t rustls_all_ciphersuites_len(void);

/**
 * Get a pointer to a member of rustls' list of supported cipher suites. This will return non-NULL
 * for i < rustls_all_ciphersuites_len().
 * The returned pointer is valid for the lifetime of the program and may be used directly when
 * building a ClientConfig or ServerConfig.
 */
const struct rustls_supported_ciphersuite *rustls_all_ciphersuites_get_entry(size_t i);

/**
 * Build a `rustls_certified_key` from a certificate chain and a private key.
 * `cert_chain` must point to a buffer of `cert_chain_len` bytes, containing
 * a series of PEM-encoded certificates, with the end-entity (leaf)
 * certificate first.
 *
 * `private_key` must point to a buffer of `private_key_len` bytes, containing
 * a PEM-encoded private key in either PKCS#1 or PKCS#8 format.
 *
 * On success, this writes a pointer to the newly created
 * `rustls_certified_key` in `certified_key_out`. That pointer must later
 * be freed with `rustls_certified_key_free` to avoid memory leaks. Note that
 * internally, this is an atomically reference-counted pointer, so even after
 * the original caller has called `rustls_certified_key_free`, other objects
 * may retain a pointer to the object. The memory will be freed when all
 * references are gone.
 */
enum rustls_result rustls_certified_key_build(const uint8_t *cert_chain,
                                              size_t cert_chain_len,
                                              const uint8_t *private_key,
                                              size_t private_key_len,
                                              const struct rustls_certified_key **certified_key_out);

/**
 * Return the i-th rustls_certificate in the rustls_certified_key. 0 gives the
 * end-entity certificate. 1 and higher give certificates from the chain.
 * Indexes higher the the last available certificate return NULL.
 *
 * The returned certificate is valid until the rustls_certified_key is freed.
 */
const struct rustls_certificate *rustls_certified_key_get_certificate(const struct rustls_certified_key *certified_key,
                                                                      size_t i);

/**
 * Create a copy of the rustls_certified_key with the given OCSP response data
 * as DER encoded bytes. The OCSP response may be given as NULL to clear any
 * possibly present OCSP data from the cloned key.
 * The cloned key is independent from its original and needs to be freed
 * by the application.
 */
enum rustls_result rustls_certified_key_clone_with_ocsp(const struct rustls_certified_key *certified_key,
                                                        const struct rustls_slice_bytes *ocsp_response,
                                                        const struct rustls_certified_key **cloned_key_out);

/**
 * "Free" a certified_key previously returned from
 * rustls_certified_key_build. Since certified_key is actually an
 * atomically reference-counted pointer, extant certified_key may still
 * hold an internal reference to the Rust object. However, C code must
 * consider this pointer unusable after "free"ing it.
 * Calling with NULL is fine. Must not be called twice with the same value.
 */
void rustls_certified_key_free(const struct rustls_certified_key *key);

/**
 * Create a rustls_root_cert_store. Caller owns the memory and must
 * eventually call rustls_root_cert_store_free. The store starts out empty.
 * Caller must add root certificates with rustls_root_cert_store_add_pem.
 * https://docs.rs/rustls/0.19.0/rustls/struct.RootCertStore.html#method.empty
 */
struct rustls_root_cert_store *rustls_root_cert_store_new(void);

/**
 * Add one or more certificates to the root cert store using PEM encoded data.
 *
 * When `strict` is true an error will return a `CertificateParseError`
 * result. So will an attempt to parse data that has zero certificates.
 * When `strict` is false, unparseable root certificates will be ignored.
 * This may be useful on systems that have syntactically invalid root
 * certificates.
 */
enum rustls_result rustls_root_cert_store_add_pem(struct rustls_root_cert_store *store,
                                                  const uint8_t *pem,
                                                  size_t pem_len,
                                                  bool strict);

/**
 * "Free" a rustls_root_cert_store previously returned from
 * rustls_root_cert_store_builder_build. Since rustls_root_cert_store is actually an
 * atomically reference-counted pointer, extant rustls_root_cert_store may still
 * hold an internal reference to the Rust object. However, C code must
 * consider this pointer unusable after "free"ing it.
 * Calling with NULL is fine. Must not be called twice with the same value.
 */
void rustls_root_cert_store_free(struct rustls_root_cert_store *store);

/**
 * Create a new client certificate verifier for the root store. The verifier
 * can be used in several rustls_server_config instances. Must be freed by
 * the application when no longer needed. See the documentation of
 * rustls_client_cert_verifier_free for details about lifetime.
 */
const struct rustls_client_cert_verifier *rustls_client_cert_verifier_new(struct rustls_root_cert_store *store);

/**
 * "Free" a verifier previously returned from
 * rustls_client_cert_verifier_new. Since rustls_client_cert_verifier is actually an
 * atomically reference-counted pointer, extant server_configs may still
 * hold an internal reference to the Rust object. However, C code must
 * consider this pointer unusable after "free"ing it.
 * Calling with NULL is fine. Must not be called twice with the same value.
 */
void rustls_client_cert_verifier_free(const struct rustls_client_cert_verifier *verifier);

/**
 * Create a new rustls_client_cert_verifier_optional for the root store. The
 * verifier can be used in several rustls_server_config instances. Must be
 * freed by the application when no longer needed. See the documentation of
 * rustls_client_cert_verifier_optional_free for details about lifetime.
 */
const struct rustls_client_cert_verifier_optional *rustls_client_cert_verifier_optional_new(struct rustls_root_cert_store *store);

/**
 * "Free" a verifier previously returned from
 * rustls_client_cert_verifier_optional_new. Since rustls_client_cert_verifier_optional
 * is actually an atomically reference-counted pointer, extant server_configs may still
 * hold an internal reference to the Rust object. However, C code must
 * consider this pointer unusable after "free"ing it.
 * Calling with NULL is fine. Must not be called twice with the same value.
 */
void rustls_client_cert_verifier_optional_free(const struct rustls_client_cert_verifier_optional *verifier);

/**
 * Create a rustls_client_config_builder. Caller owns the memory and must
 * eventually call rustls_client_config_builder_build, then free the
 * resulting rustls_client_config. This starts out with no trusted roots.
 * Caller must add roots with rustls_client_config_builder_load_native_roots
 * or rustls_client_config_builder_load_roots_from_file.
 */
struct rustls_client_config_builder *rustls_client_config_builder_new(void);

/**
 * Turn a *rustls_client_config_builder (mutable) into a *rustls_client_config
 * (read-only).
 */
const struct rustls_client_config *rustls_client_config_builder_build(struct rustls_client_config_builder *builder);

/**
 * Set a custom server certificate verifier.
 *
 * The callback must not capture any of the pointers in its
 * rustls_verify_server_cert_params.
 * If `userdata` has been set with rustls_connection_set_userdata, it
 * will be passed to the callback. Otherwise the userdata param passed to
 * the callback will be NULL.
 *
 * The callback must be safe to call on any thread at any time, including
 * multiple concurrent calls. So, for instance, if the callback mutates
 * userdata (or other shared state), it must use synchronization primitives
 * to make such mutation safe.
 *
 * The callback receives certificate chain information as raw bytes.
 * Currently this library offers no functions for C code to parse the
 * certificates, so you'll need to bring your own certificate parsing library
 * if you need to parse them.
 *
 * If you intend to write a verifier that accepts all certificates, be aware
 * that special measures are required for IP addresses. Rustls currently
 * (0.19.0) doesn't support building a ClientSession with an IP address
 * (because it's not a valid DNSNameRef). One workaround is to detect IP
 * addresses and rewrite them to `example.invalid`, and _also_ to disable
 * SNI via rustls_client_config_builder_set_enable_sni (IP addresses don't
 * need SNI).
 *
 * If the custom verifier accepts the certificate, it should return
 * RUSTLS_RESULT_OK. Otherwise, it may return any other rustls_result error.
 * Feel free to use an appropriate error from the RUSTLS_RESULT_CERT_*
 * section.
 *
 * https://docs.rs/rustls/0.19.0/rustls/struct.DangerousClientConfig.html#method.set_certificate_verifier
 */
void rustls_client_config_builder_dangerous_set_certificate_verifier(struct rustls_client_config_builder *config,
                                                                     rustls_verify_server_cert_callback callback);

/**
 * Add certificates from platform's native root store, using
 * https://github.com/ctz/rustls-native-certs#readme.
 */
enum rustls_result rustls_client_config_builder_load_native_roots(struct rustls_client_config_builder *config);

/**
 * Add trusted root certificates from the named file, which should contain
 * PEM-formatted certificates.
 */
enum rustls_result rustls_client_config_builder_load_roots_from_file(struct rustls_client_config_builder *config,
                                                                     const char *filename);

/**
 * Set the ALPN protocol list to the given protocols. `protocols` must point
 * to a buffer of `rustls_slice_bytes` (built by the caller) with `len`
 * elements. Each element of the buffer must be a rustls_slice_bytes whose
 * data field points to a single ALPN protocol ID. Standard ALPN protocol
 * IDs are defined at
 * https://www.iana.org/assignments/tls-extensiontype-values/tls-extensiontype-values.xhtml#alpn-protocol-ids.
 *
 * This function makes a copy of the data in `protocols` and does not retain
 * any pointers, so the caller can free the pointed-to memory after calling.
 *
 * https://docs.rs/rustls/0.19.0/rustls/struct.ClientConfig.html#method.set_protocols
 */
enum rustls_result rustls_client_config_builder_set_protocols(struct rustls_client_config_builder *builder,
                                                              const struct rustls_slice_bytes *protocols,
                                                              size_t len);

/**
 * Enable or disable SNI.
 * https://docs.rs/rustls/0.19.0/rustls/struct.ClientConfig.html#structfield.enable_sni
 */
void rustls_client_config_builder_set_enable_sni(struct rustls_client_config_builder *config,
                                                 bool enable);

/**
 * "Free" a client_config previously returned from
 * rustls_client_config_builder_build. Since client_config is actually an
 * atomically reference-counted pointer, extant client connections may still
 * hold an internal reference to the Rust object. However, C code must
 * consider this pointer unusable after "free"ing it.
 * Calling with NULL is fine. Must not be called twice with the same value.
 */
void rustls_client_config_free(const struct rustls_client_config *config);

/**
 * Create a new rustls_connection containing a client connection and return it
 * in the output parameter `out`. If this returns an error code, the memory
 * pointed to by `session_out` remains unchanged.
 * If this returns a non-error, the memory pointed to by `session_out` is modified to point
 * at a valid ClientSession. The caller now owns the rustls_connection and must call
 * `rustls_client_connection_free` when done with it.
 */
enum rustls_result rustls_client_connection_new(const struct rustls_client_config *config,
                                                const char *hostname,
                                                struct rustls_connection **conn_out);

/**
 * Register callbacks for persistence of TLS session data. This means either
 * session IDs (TLSv1.2) or . Both
 * keys and values are highly sensitive data, containing enough information
 * to break the security of the sessions involved.
 *
 * If `userdata` has been set with rustls_connection_set_userdata, it
 * will be passed to the callbacks. Otherwise the userdata param passed to
 * the callbacks will be NULL.
 */
enum rustls_result rustls_client_config_builder_set_persistence(struct rustls_client_config_builder *builder,
                                                                rustls_session_store_get_callback get_cb,
                                                                rustls_session_store_put_callback put_cb);

/**
 * Set the userdata pointer associated with this connection. This will be passed
 * to any callbacks invoked by the connection, if you've set up callbacks in the config.
 * The pointed-to data must outlive the connection.
 */
void rustls_connection_set_userdata(struct rustls_connection *conn, void *userdata);

/**
 * Read some TLS bytes from the network into internal buffers. The actual network
 * I/O is performed by `callback`, which you provide. Rustls will invoke your
 * callback with a suitable buffer to store the read bytes into. You don't have
 * to fill it up, just fill with as many bytes as you get in one syscall.
 * The `userdata` parameter is passed through directly to `callback`. Note that
 * this is distinct from the `userdata` parameter set with
 * `rustls_connection_set_userdata`.
 * Returns 0 for success, or an errno value on error. Passes through return values
 * from callback. See rustls_read_callback for more details.
 * https://docs.rs/rustls/0.19.0/rustls/trait.Session.html#tymethod.read_tls
 */
rustls_io_error rustls_connection_read_tls(struct rustls_connection *conn,
                                           rustls_read_callback callback,
                                           void *userdata,
                                           size_t *out_n);

/**
 * Write some TLS bytes to the network. The actual network I/O is performed by
 * `callback`, which you provide. Rustls will invoke your callback with a
 * suitable buffer containing TLS bytes to send. You don't have to write them
 * all, just as many as you can in one syscall.
 * The `userdata` parameter is passed through directly to `callback`. Note that
 * this is distinct from the `userdata` parameter set with
 * `rustls_connection_set_userdata`.
 * Returns 0 for success, or an errno value on error. Passes through return values
 * from callback. See rustls_write_callback for more details.
 * https://docs.rs/rustls/0.19.0/rustls/trait.Session.html#tymethod.write_tls
 */
rustls_io_error rustls_connection_write_tls(struct rustls_connection *conn,
                                            rustls_write_callback callback,
                                            void *userdata,
                                            size_t *out_n);

enum rustls_result rustls_connection_process_new_packets(struct rustls_connection *conn);

bool rustls_connection_wants_read(const struct rustls_connection *conn);

bool rustls_connection_wants_write(const struct rustls_connection *conn);

bool rustls_connection_is_handshaking(const struct rustls_connection *conn);

/**
 * Sets a limit on the internal buffers used to buffer unsent plaintext (prior
 * to completing the TLS handshake) and unsent TLS records. By default, there
 * is no limit. The limit can be set at any time, even if the current buffer
 * use is higher.
 * https://docs.rs/rustls/0.19.0/rustls/trait.Session.html#tymethod.set_buffer_limit
 */
void rustls_connection_set_buffer_limit(struct rustls_connection *conn, uintptr_t n);

/**
 * Queues a close_notify fatal alert to be sent in the next write_tls call.
 * https://docs.rs/rustls/0.19.0/rustls/trait.Session.html#tymethod.send_close_notify
 */
void rustls_connection_send_close_notify(struct rustls_connection *conn);

/**
 * Return the i-th certificate provided by the peer.
 * Index 0 is the end entity certificate. Higher indexes are certificates
 * in the chain. Requesting an index higher than what is available returns
 * NULL.
 */
const struct rustls_certificate *rustls_connection_get_peer_certificate(const struct rustls_connection *conn,
                                                                        size_t i);

/**
 * Get the ALPN protocol that was negotiated, if any. Stores a pointer to a
 * borrowed buffer of bytes, and that buffer's len, in the output parameters.
 * The borrow lives as long as the session.
 * If the session is still handshaking, or no ALPN protocol was negotiated,
 * stores NULL and 0 in the output parameters.
 * https://www.iana.org/assignments/tls-parameters/
 * https://docs.rs/rustls/0.19.1/rustls/trait.Session.html#tymethod.get_alpn_protocol
 */
void rustls_connection_get_alpn_protocol(const struct rustls_connection *conn,
                                         const uint8_t **protocol_out,
                                         uintptr_t *protocol_out_len);

/**
 * Return the TLS protocol version that has been negotiated. Before this
 * has been decided during the handshake, this will return 0. Otherwise,
 * the u16 version number as defined in the relevant RFC is returned.
 * https://docs.rs/rustls/0.19.1/rustls/trait.Session.html#tymethod.get_protocol_version
 * https://docs.rs/rustls/0.19.1/rustls/internal/msgs/enums/enum.ProtocolVersion.html
 */
uint16_t rustls_connection_get_protocol_version(const struct rustls_connection *conn);

/**
 * Retrieves the cipher suite agreed with the peer.
 * This returns NULL until the ciphersuite is agreed.
 * https://docs.rs/rustls/0.19.0/rustls/trait.Session.html#tymethod.get_negotiated_ciphersuite
 */
const struct rustls_supported_ciphersuite *rustls_connection_get_negotiated_ciphersuite(const struct rustls_connection *conn);

/**
 * Write up to `count` plaintext bytes from `buf` into the `rustls_connection`.
 * This will increase the number of output bytes available to
 * `rustls_connection_write_tls`.
 * On success, store the number of bytes actually written in *out_n
 * (this may be less than `count`).
 */
enum rustls_result rustls_connection_write(struct rustls_connection *conn,
                                           const uint8_t *buf,
                                           size_t count,
                                           size_t *out_n);

/**
 * Read up to `count` plaintext bytes from the `rustls_connection` into `buf`.
 * On success, store the number of bytes read in *out_n (this may be less
 * than `count`). A success with *out_n set to 0 means "all bytes currently
 * available have been read, but more bytes may become available after
 * subsequent calls to rustls_connection_read_tls and
 * rustls_connection_process_new_packets."
 *
 * Subtle note: Even though this function only writes to `buf` and does not
 * read from it, the memory in `buf` must be initialized before the call (for
 * Rust-internal reasons). Initializing a buffer once and then using it
 * multiple times without zeroizing before each call is fine.
 */
enum rustls_result rustls_connection_read(struct rustls_connection *conn,
                                          uint8_t *buf,
                                          size_t count,
                                          size_t *out_n);

/**
<<<<<<< HEAD
 * Free a rustls_connection. Calling with NULL is fine.
 * Must not be called twice with the same value.
 */
void rustls_connection_free(struct rustls_connection *conn);
=======
 * Read some TLS bytes from the network into internal buffers. The actual network
 * I/O is performed by `callback`, which you provide. Rustls will invoke your
 * callback with a suitable buffer to store the read bytes into. You don't have
 * to fill it up, just fill with as many bytes as are available.
 * The `userdata` parameter is passed through directly to `callback`. Note that
 * this is distinct from the `userdata` parameter set with
 * `rustls_client_session_set_userdata`.
 * Returns 0 for success, or an errno value on error. Passes through return values
 * from callback. See rustls_read_callback for more details.
 * https://docs.rs/rustls/0.19.0/rustls/trait.Session.html#tymethod.read_tls
 */
rustls_io_result rustls_client_session_read_tls(struct rustls_client_session *session,
                                                rustls_read_callback callback,
                                                void *userdata,
                                                size_t *out_n);

/**
 * Write some TLS bytes to the network. The actual network I/O is performed by
 * `callback`, which you provide. Rustls will invoke your callback with a
 * suitable buffer containing TLS bytes to send. You don't have to write them
 * all, just as many as you can in one syscall.
 * The `userdata` parameter is passed through directly to `callback`. Note that
 * this is distinct from the `userdata` parameter set with
 * `rustls_client_session_set_userdata`.
 * Returns 0 for success, or an errno value on error. Passes through return values
 * from callback. See rustls_write_callback for more details.
 * https://docs.rs/rustls/0.19.0/rustls/trait.Session.html#tymethod.write_tls
 */
rustls_io_result rustls_client_session_write_tls(struct rustls_client_session *session,
                                                 rustls_write_callback callback,
                                                 void *userdata,
                                                 size_t *out_n);

/**
 * Register callbacks for persistence of TLS session data. This means either
 * session IDs (TLSv1.2) or . Both
 * keys and values are highly sensitive data, containing enough information
 * to break the security of the sessions involved.
 *
 * If `userdata` has been set with rustls_client_session_set_userdata, it
 * will be passed to the callbacks. Otherwise the userdata param passed to
 * the callbacks will be NULL.
 */
enum rustls_result rustls_client_config_builder_set_persistence(struct rustls_client_config_builder *builder,
                                                                rustls_session_store_get_callback get_cb,
                                                                rustls_session_store_put_callback put_cb);
>>>>>>> d958218b

/**
 * After a rustls_client_session method returns an error, you may call
 * this method to get a pointer to a buffer containing a detailed error
 * message. The contents of the error buffer will be out_n bytes long,
 * UTF-8 encoded, and not NUL-terminated.
 */
void rustls_error(enum rustls_result result, char *buf, size_t len, size_t *out_n);

bool rustls_result_is_cert_error(enum rustls_result result);

/**
 * Return the length of the outer slice. If the input pointer is NULL,
 * returns 0.
 */
size_t rustls_slice_slice_bytes_len(const struct rustls_slice_slice_bytes *input);

/**
 * Retrieve the nth element from the input slice of slices. If the input
 * pointer is NULL, or n is greater than the length of the
 * rustls_slice_slice_bytes, returns rustls_slice_bytes{NULL, 0}.
 */
struct rustls_slice_bytes rustls_slice_slice_bytes_get(const struct rustls_slice_slice_bytes *input,
                                                       size_t n);

/**
 * Return the length of the outer slice. If the input pointer is NULL,
 * returns 0.
 */
size_t rustls_slice_str_len(const struct rustls_slice_str *input);

/**
 * Retrieve the nth element from the input slice of `&str`s. If the input
 * pointer is NULL, or n is greater than the length of the
 * rustls_slice_str, returns rustls_str{NULL, 0}.
 */
struct rustls_str rustls_slice_str_get(const struct rustls_slice_str *input, size_t n);

/**
 * Create a rustls_server_config_builder. Caller owns the memory and must
 * eventually call rustls_server_config_builder_build, then free the
 * resulting rustls_server_config.
 * https://docs.rs/rustls/0.19.0/rustls/struct.ServerConfig.html#method.new
 */
struct rustls_server_config_builder *rustls_server_config_builder_new(void);

/**
 * Create a rustls_server_config_builder for TLS sessions that require
 * valid client certificates. The passed rustls_client_cert_verifier may
 * be used in several builders.
 * If input is NULL, this will return NULL.
 * For memory lifetime, see rustls_server_config_builder_new.
 */
struct rustls_server_config_builder *rustls_server_config_builder_with_client_verifier(const struct rustls_client_cert_verifier *verifier);

/**
 * Create a rustls_server_config_builder for TLS sessions that accept
 * valid client certificates, but do not require them. The passed
 * rustls_client_cert_verifier_optional may be used in several builders.
 * If input is NULL, this will return NULL.
 * For memory lifetime, see rustls_server_config_builder_new.
 */
struct rustls_server_config_builder *rustls_server_config_builder_with_client_verifier_optional(const struct rustls_client_cert_verifier_optional *verifier);

/**
 * "Free" a server_config_builder before transmogrifying it into a server_config.
 * Normally builders are consumed to server_configs via `rustls_server_config_builder_build`
 * and may not be free'd or otherwise used afterwards.
 * Use free only when the building of a config has to be aborted before a config
 * was created.
 */
void rustls_server_config_builder_free(struct rustls_server_config_builder *config);

/**
 * Create a rustls_server_config_builder from an existing rustls_server_config. The
 * builder will be used to create a new, separate config that starts with the settings
 * from the supplied configuration.
 */
struct rustls_server_config_builder *rustls_server_config_builder_from_config(const struct rustls_server_config *config);

/**
 * Set the TLS protocol versions to use when negotiating a TLS session.
 *
 * `tls_version` is the version of the protocol, as defined in rfc8446,
 * ch. 4.2.1 and end of ch. 5.1. Some values are defined in
 * `rustls_tls_version` for convenience.
 *
 * `versions` will only be used during the call and the application retains
 * ownership. `len` is the number of consecutive `ui16` pointed to by `versions`.
 */
enum rustls_result rustls_server_config_builder_set_versions(struct rustls_server_config_builder *builder,
                                                             const uint16_t *tls_versions,
                                                             size_t len);

/**
 * With `ignore` != 0, the server will ignore the client ordering of cipher
 * suites, aka preference, during handshake and respect its own ordering
 * as configured.
 * https://docs.rs/rustls/0.19.0/rustls/struct.ServerConfig.html#fields
 */
enum rustls_result rustls_server_config_builder_set_ignore_client_order(struct rustls_server_config_builder *builder,
                                                                        bool ignore);

/**
 * Set the ALPN protocol list to the given protocols. `protocols` must point
 * to a buffer of `rustls_slice_bytes` (built by the caller) with `len`
 * elements. Each element of the buffer must point to a slice of bytes that
 * contains a single ALPN protocol from
 * https://www.iana.org/assignments/tls-extensiontype-values/tls-extensiontype-values.xhtml#alpn-protocol-ids.
 *
 * This function makes a copy of the data in `protocols` and does not retain
 * any pointers, so the caller can free the pointed-to memory after calling.
 *
 * https://docs.rs/rustls/0.19.0/rustls/struct.ServerConfig.html#method.set_protocols
 */
enum rustls_result rustls_server_config_builder_set_protocols(struct rustls_server_config_builder *builder,
                                                              const struct rustls_slice_bytes *protocols,
                                                              size_t len);

/**
 * Set the cipher suite list, in preference order. The `ciphersuites`
 * parameter must point to an array containing `len` pointers to
 * `rustls_supported_ciphersuite` previously obtained from
 * `rustls_all_ciphersuites_get()`.
 * https://docs.rs/rustls/0.19.0/rustls/struct.ServerConfig.html#structfield.ciphersuites
 */
enum rustls_result rustls_server_config_builder_set_ciphersuites(struct rustls_server_config_builder *builder,
                                                                 const struct rustls_supported_ciphersuite *const *ciphersuites,
                                                                 size_t len);

/**
 * Provide the configuration a list of certificates where the session
 * will select the first one that is compatible with the client's signature
 * verification capabilities. Servers that want to support both ECDSA and
 * RSA certificates will want the ECSDA to go first in the list.
 *
 * The built configuration will keep a reference to all certified keys
 * provided. The client may `rustls_certified_key_free()` afterwards
 * without the configuration losing them. The same certified key may also
 * be used in multiple configs.
 *
 * EXPERIMENTAL: installing a client_hello callback will replace any
 * configured certified keys and vice versa. Same holds true for the
 * set_single_cert variant.
 */
enum rustls_result rustls_server_config_builder_set_certified_keys(struct rustls_server_config_builder *builder,
                                                                   const struct rustls_certified_key *const *certified_keys,
                                                                   size_t certified_keys_len);

/**
 * Turn a *rustls_server_config_builder (mutable) into a *rustls_server_config
 * (read-only).
 */
const struct rustls_server_config *rustls_server_config_builder_build(struct rustls_server_config_builder *builder);

/**
 * "Free" a server_config previously returned from
 * rustls_server_config_builder_build. Since server_config is actually an
 * atomically reference-counted pointer, extant server connections may still
 * hold an internal reference to the Rust object. However, C code must
 * consider this pointer unusable after "free"ing it.
 * Calling with NULL is fine. Must not be called twice with the same value.
 */
void rustls_server_config_free(const struct rustls_server_config *config);

/**
 * Create a new rustls_connection containing a server connection, and return it
 * in the output parameter `out`. If this returns an error code, the memory
 * pointed to by `session_out` remains unchanged. If this returns a non-error,
 * the memory pointed to by `session_out` is modified to point
 * at a valid rustls_connection. The caller now owns the rustls_connection
 * and must call `rustls_connection_free` when done with it.
 */
<<<<<<< HEAD
enum rustls_result rustls_server_connection_new(const struct rustls_server_config *config,
                                                struct rustls_connection **conn_out);
=======
enum rustls_result rustls_server_session_new(const struct rustls_server_config *config,
                                             struct rustls_server_session **session_out);

/**
 * Set the userdata pointer associated with this session. This will be passed
 * to any callbacks invoked by the session, if you've set up callbacks in the config.
 * The pointed-to data must outlive the session.
 */
void rustls_server_session_set_userdata(struct rustls_server_session *session, void *userdata);

bool rustls_server_session_wants_read(const struct rustls_server_session *session);

bool rustls_server_session_wants_write(const struct rustls_server_session *session);

bool rustls_server_session_is_handshaking(const struct rustls_server_session *session);

/**
 * Return the TLS protocol version that has been negotiated. Before this
 * has been decided during the handshake, this will return 0. Otherwise,
 * the u16 version number as defined in the relevant RFC is returned.
 * https://docs.rs/rustls/0.19.1/rustls/trait.Session.html#tymethod.get_protocol_version
 */
uint16_t rustls_server_session_get_protocol_version(const struct rustls_server_session *session);

/**
 * Return the i-th certificate provided by the client. If no client
 * certificate was exchanged during the handshake, this will always
 * return NULL.
 * Otherwise, this will return the chain, starting with the end entity
 * certificate at index 0, followed by the chain provided.
 */
const struct rustls_certificate *rustls_server_session_get_peer_certificate(const struct rustls_server_session *session,
                                                                            size_t i);

enum rustls_result rustls_server_session_process_new_packets(struct rustls_server_session *session);

/**
 * Queues a close_notify fatal alert to be sent in the next write_tls call.
 * https://docs.rs/rustls/0.19.0/rustls/trait.Session.html#tymethod.send_close_notify
 */
void rustls_server_session_send_close_notify(struct rustls_server_session *session);

/**
 * Free a server_session previously returned from rustls_server_session_new.
 * Calling with NULL is fine. Must not be called twice with the same value.
 */
void rustls_server_session_free(struct rustls_server_session *session);

/**
 * Write up to `count` plaintext bytes from `buf` into the ServerSession.
 * This will increase the number of output bytes available to
 * `rustls_server_session_write_tls`.
 * On success, store the number of bytes actually written in *out_n
 * (this may be less than `count`).
 * https://docs.rs/rustls/0.19.0/rustls/struct.ServerSession.html#method.write
 */
enum rustls_result rustls_server_session_write(struct rustls_server_session *session,
                                               const uint8_t *buf,
                                               size_t count,
                                               size_t *out_n);

/**
 * Read up to `count` plaintext bytes from the ServerSession into `buf`.
 * On success, store the number of bytes read in *out_n (this may be less
 * than `count`). A success with *out_n set to 0 means "all bytes currently
 * available have been read, but more bytes may become available after
 * subsequent calls to rustls_server_session_read_tls and
 * rustls_server_session_process_new_packets."
 *
 * Subtle note: Even though this function only writes to `buf` and does not
 * read from it, the memory in `buf` must be initialized before the call (for
 * Rust-internal reasons). Initializing a buffer once and then using it
 * multiple times without zeroizing before each call is fine.
 *
 * https://docs.rs/rustls/0.19.0/rustls/struct.ServerSession.html#method.read
 */
enum rustls_result rustls_server_session_read(struct rustls_server_session *session,
                                              uint8_t *buf,
                                              size_t count,
                                              size_t *out_n);

/**
 * Read some TLS bytes from the network into internal buffers. The actual network
 * I/O is performed by `callback`, which you provide. Rustls will invoke your
 * callback with a suitable buffer to store the read bytes into. You don't have
 * to fill it up, just fill with as many bytes as you get in one syscall.
 * The `userdata` parameter is passed through directly to `callback`. Note that
 * this is distinct from the `userdata` parameter set with
 * `rustls_client_session_set_userdata`.
 * Returns 0 for success, or an errno value on error. Passes through return values
 * from callback. See rustls_read_callback for more details.
 * https://docs.rs/rustls/0.19.0/rustls/trait.Session.html#tymethod.read_tls
 */
rustls_io_result rustls_server_session_read_tls(struct rustls_server_session *session,
                                                rustls_read_callback callback,
                                                void *userdata,
                                                size_t *out_n);

/**
 * Write some TLS bytes to the network. The actual network I/O is performed by
 * `callback`, which you provide. Rustls will invoke your callback with a
 * suitable buffer containing TLS bytes to send. You don't have to write them
 * all, just as many as you can in one syscall.
 * The `userdata` parameter is passed through directly to `callback`. Note that
 * this is distinct from the `userdata` parameter set with
 * `rustls_client_session_set_userdata`.
 * Returns 0 for success, or an errno value on error. Passes through return values
 * from callback. See rustls_write_callback for more details.
 * https://docs.rs/rustls/0.19.0/rustls/trait.Session.html#tymethod.write_tls
 */
rustls_io_result rustls_server_session_write_tls(struct rustls_server_session *session,
                                                 rustls_write_callback callback,
                                                 void *userdata,
                                                 size_t *out_n);
>>>>>>> d958218b

/**
 * Copy the SNI hostname to `buf` which can hold up  to `count` bytes,
 * and the length of that hostname in `out_n`. The string is stored in UTF-8
 * with no terminating NUL byte.
 * Returns RUSTLS_RESULT_INSUFFICIENT_SIZE if the SNI hostname is longer than `count`.
 * Returns Ok with *out_n == 0 if there is no SNI hostname available on this session
 * because it hasn't been processed yet, or because the client did not send SNI.
 * https://docs.rs/rustls/0.19.0/rustls/struct.ServerSession.html#method.get_sni_hostname
 */
enum rustls_result rustls_server_connection_get_sni_hostname(const struct rustls_connection *conn,
                                                             uint8_t *buf,
                                                             size_t count,
                                                             size_t *out_n);

/**
 * Register a callback to be invoked when a session created from this config
 * is seeing a TLS ClientHello message. If `userdata` has been set with
 * rustls_connection_set_userdata, it will be passed to the callback.
 * Otherwise the userdata param passed to the callback will be NULL.
 *
 * Any existing `ResolvesServerCert` implementation currently installed in the
 * `rustls_server_config` will be replaced. This also means registering twice
 * will overwrite the first registration. It is not permitted to pass a NULL
 * value for `callback`.
 *
 * EXPERIMENTAL: this feature of crustls is likely to change in the future, as
 * the rustls library is re-evaluating their current approach to client hello handling.
 * Installing a client_hello callback will replace any configured certified keys
 * and vice versa. Same holds true for the set_single_cert variant.
 */
enum rustls_result rustls_server_config_builder_set_hello_callback(struct rustls_server_config_builder *builder,
                                                                   rustls_client_hello_callback callback);

/**
 * Select a `rustls_certified_key` from the list that matches the cryptographic
 * parameters of a TLS client hello. Note that this does not do any SNI matching.
 * The input certificates should already have been filtered to ones matching the
 * SNI from the client hello.
 *
 * This is intended for servers that are configured with several keys for the
 * same domain name(s), for example ECDSA and RSA types. The presented keys are
 * inspected in the order given and keys first in the list are given preference,
 * all else being equal. However rustls is free to choose whichever it considers
 * to be the best key with its knowledge about security issues and possible future
 * extensions of the protocol.
 *
 * Return RUSTLS_RESULT_OK if a key was selected and RUSTLS_RESULT_NOT_FOUND
 * if none was suitable.
 */
enum rustls_result rustls_client_hello_select_certified_key(const struct rustls_client_hello *hello,
                                                            const struct rustls_certified_key *const *certified_keys,
                                                            size_t certified_keys_len,
                                                            const struct rustls_certified_key **out_key);

/**
 * Register callbacks for persistence of TLS session IDs and secrets. Both
 * keys and values are highly sensitive data, containing enough information
 * to break the security of the sessions involved.
 *
 * If `userdata` has been set with rustls_connection_set_userdata, it
 * will be passed to the callbacks. Otherwise the userdata param passed to
 * the callbacks will be NULL.
 */
enum rustls_result rustls_server_config_builder_set_persistence(struct rustls_server_config_builder *builder,
                                                                rustls_session_store_get_callback get_cb,
                                                                rustls_session_store_put_callback put_cb);

#endif /* CRUSTLS_H */<|MERGE_RESOLUTION|>--- conflicted
+++ resolved
@@ -280,8 +280,56 @@
 typedef enum rustls_result (*rustls_verify_server_cert_callback)(rustls_verify_server_cert_user_data userdata, const struct rustls_verify_server_cert_params *params);
 
 /**
-<<<<<<< HEAD
-=======
+ * Any context information the callback will receive when invoked.
+ */
+typedef void *rustls_session_store_userdata;
+
+/**
+ * Prototype of a callback that can be installed by the application at the
+ * `rustls_server_config` or `rustls_client_config`. This callback will be
+ * invoked by a TLS session when looking up the data for a TLS session id.
+ * `userdata` will be supplied based on rustls_{client,server}_session_set_userdata.
+ *
+ * The `buf` points to `count` consecutive bytes where the
+ * callback is expected to copy the result to. The number of copied bytes
+ * needs to be written to `out_n`. The callback should not read any
+ * data from `buf`.
+ *
+ * If the value to copy is larger than `count`, the callback should never
+ * do a partial copy but instead remove the value from its store and
+ * act as if it was never found.
+ *
+ * The callback should return != 0 to indicate that a value was retrieved
+ * and written in its entirety into `buf`.
+ *
+ * When `remove_after` is != 0, the returned data needs to be removed
+ * from the store.
+ *
+ * NOTE: the passed in `key` and `buf` are only available during the
+ * callback invocation.
+ * NOTE: callbacks used in several sessions via a common config
+ * must be implemented thread-safe.
+ */
+typedef enum rustls_result (*rustls_session_store_get_callback)(rustls_session_store_userdata userdata, const struct rustls_slice_bytes *key, int remove_after, uint8_t *buf, size_t count, size_t *out_n);
+
+/**
+ * Prototype of a callback that can be installed by the application at the
+ * `rustls_server_config` or `rustls_client_config`. This callback will be
+ * invoked by a TLS session when a TLS session has been created and an id
+ * for later use is handed to the client/has been received from the server.
+ * `userdata` will be supplied based on rustls_{client,server}_session_set_userdata.
+ *
+ * The callback should return != 0 to indicate that the value has been
+ * successfully persisted in its store.
+ *
+ * NOTE: the passed in `key` and `val` are only available during the
+ * callback invocation.
+ * NOTE: callbacks used in several sessions via a common config
+ * must be implemented thread-safe.
+ */
+typedef enum rustls_result (*rustls_session_store_put_callback)(rustls_session_store_userdata userdata, const struct rustls_slice_bytes *key, const struct rustls_slice_bytes *val);
+
+/**
  * A return value for a function that may return either success (0) or a
  * non-zero value representing an error.
  */
@@ -321,91 +369,6 @@
 typedef rustls_io_result (*rustls_write_callback)(void *userdata, const uint8_t *buf, size_t n, size_t *out_n);
 
 /**
->>>>>>> d958218b
- * Any context information the callback will receive when invoked.
- */
-typedef void *rustls_session_store_userdata;
-
-/**
- * Prototype of a callback that can be installed by the application at the
- * `rustls_server_config` or `rustls_client_config`. This callback will be
- * invoked by a TLS session when looking up the data for a TLS session id.
- * `userdata` will be supplied based on rustls_{client,server}_session_set_userdata.
- *
- * The `buf` points to `count` consecutive bytes where the
- * callback is expected to copy the result to. The number of copied bytes
- * needs to be written to `out_n`. The callback should not read any
- * data from `buf`.
- *
- * If the value to copy is larger than `count`, the callback should never
- * do a partial copy but instead remove the value from its store and
- * act as if it was never found.
- *
- * The callback should return != 0 to indicate that a value was retrieved
- * and written in its entirety into `buf`.
- *
- * When `remove_after` is != 0, the returned data needs to be removed
- * from the store.
- *
- * NOTE: the passed in `key` and `buf` are only available during the
- * callback invocation.
- * NOTE: callbacks used in several sessions via a common config
- * must be implemented thread-safe.
- */
-typedef enum rustls_result (*rustls_session_store_get_callback)(rustls_session_store_userdata userdata, const struct rustls_slice_bytes *key, int remove_after, uint8_t *buf, size_t count, size_t *out_n);
-
-/**
- * Prototype of a callback that can be installed by the application at the
- * `rustls_server_config` or `rustls_client_config`. This callback will be
- * invoked by a TLS session when a TLS session has been created and an id
- * for later use is handed to the client/has been received from the server.
- * `userdata` will be supplied based on rustls_{client,server}_session_set_userdata.
- *
- * The callback should return != 0 to indicate that the value has been
- * successfully persisted in its store.
- *
- * NOTE: the passed in `key` and `val` are only available during the
- * callback invocation.
- * NOTE: callbacks used in several sessions via a common config
- * must be implemented thread-safe.
- */
-typedef enum rustls_result (*rustls_session_store_put_callback)(rustls_session_store_userdata userdata, const struct rustls_slice_bytes *key, const struct rustls_slice_bytes *val);
-
-/**
- * A return value for a function that may return either success (0) or an errno
- * value.
- */
-typedef int rustls_io_error;
-
-/**
- * A callback for rustls_server_session_read_tls or rustls_client_session_read_tls.
- * An implementation of this callback should attempt to read up to n bytes from the
- * network, storing them in `buf`. If any bytes were stored, the implementation should
- * set out_n to the number of bytes stored and return 0. If there was an error,
- * (including EAGAIN or EWOULDBLOCK), the implementation should return `errno`.
- * It's best to make one read attempt to the network per call. Additional reads will
- * be triggered by subsequent calls to one of the `_read_tls` methods.
- * `userdata` is set to the value provided to `rustls_*_session_set_userdata`. In most
- * cases that should be a struct that contains, at a minimum, a file descriptor.
- * The buf and out_n pointers are borrowed and should not be retained across calls.
- */
-typedef rustls_io_error (*rustls_read_callback)(void *userdata, uint8_t *buf, size_t n, uintptr_t *out_n);
-
-/**
- * A callback for rustls_server_session_write_tls or rustls_client_session_write_tls.
- * An implementation of this callback should attempt to write the `n` bytes in buf
- * to the network. If any bytes were written, the implementation should set out_n
- * to the number of bytes written and return 0. If there was an error,
- * (including EAGAIN or EWOULDBLOCK), the implementation should return `errno`.
- * It's best to make one write attempt to the network per call. Additional write will
- * be triggered by subsequent calls to one of the `_write_tls` methods.
- * `userdata` is set to the value provided to `rustls_*_session_set_userdata`. In most
- * cases that should be a struct that contains, at a minimum, a file descriptor.
- * The buf and out_n pointers are borrowed and should not be retained across calls.
- */
-typedef rustls_io_error (*rustls_write_callback)(void *userdata, const uint8_t *buf, size_t n, uintptr_t *out_n);
-
-/**
  * Any context information the callback will receive when invoked.
  */
 typedef void *rustls_client_hello_userdata;
@@ -764,10 +727,10 @@
  * from callback. See rustls_read_callback for more details.
  * https://docs.rs/rustls/0.19.0/rustls/trait.Session.html#tymethod.read_tls
  */
-rustls_io_error rustls_connection_read_tls(struct rustls_connection *conn,
-                                           rustls_read_callback callback,
-                                           void *userdata,
-                                           size_t *out_n);
+rustls_io_result rustls_connection_read_tls(struct rustls_connection *conn,
+                                            rustls_read_callback callback,
+                                            void *userdata,
+                                            size_t *out_n);
 
 /**
  * Write some TLS bytes to the network. The actual network I/O is performed by
@@ -781,10 +744,10 @@
  * from callback. See rustls_write_callback for more details.
  * https://docs.rs/rustls/0.19.0/rustls/trait.Session.html#tymethod.write_tls
  */
-rustls_io_error rustls_connection_write_tls(struct rustls_connection *conn,
-                                            rustls_write_callback callback,
-                                            void *userdata,
-                                            size_t *out_n);
+rustls_io_result rustls_connection_write_tls(struct rustls_connection *conn,
+                                             rustls_write_callback callback,
+                                             void *userdata,
+                                             size_t *out_n);
 
 enum rustls_result rustls_connection_process_new_packets(struct rustls_connection *conn);
 
@@ -878,59 +841,10 @@
                                           size_t *out_n);
 
 /**
-<<<<<<< HEAD
  * Free a rustls_connection. Calling with NULL is fine.
  * Must not be called twice with the same value.
  */
 void rustls_connection_free(struct rustls_connection *conn);
-=======
- * Read some TLS bytes from the network into internal buffers. The actual network
- * I/O is performed by `callback`, which you provide. Rustls will invoke your
- * callback with a suitable buffer to store the read bytes into. You don't have
- * to fill it up, just fill with as many bytes as are available.
- * The `userdata` parameter is passed through directly to `callback`. Note that
- * this is distinct from the `userdata` parameter set with
- * `rustls_client_session_set_userdata`.
- * Returns 0 for success, or an errno value on error. Passes through return values
- * from callback. See rustls_read_callback for more details.
- * https://docs.rs/rustls/0.19.0/rustls/trait.Session.html#tymethod.read_tls
- */
-rustls_io_result rustls_client_session_read_tls(struct rustls_client_session *session,
-                                                rustls_read_callback callback,
-                                                void *userdata,
-                                                size_t *out_n);
-
-/**
- * Write some TLS bytes to the network. The actual network I/O is performed by
- * `callback`, which you provide. Rustls will invoke your callback with a
- * suitable buffer containing TLS bytes to send. You don't have to write them
- * all, just as many as you can in one syscall.
- * The `userdata` parameter is passed through directly to `callback`. Note that
- * this is distinct from the `userdata` parameter set with
- * `rustls_client_session_set_userdata`.
- * Returns 0 for success, or an errno value on error. Passes through return values
- * from callback. See rustls_write_callback for more details.
- * https://docs.rs/rustls/0.19.0/rustls/trait.Session.html#tymethod.write_tls
- */
-rustls_io_result rustls_client_session_write_tls(struct rustls_client_session *session,
-                                                 rustls_write_callback callback,
-                                                 void *userdata,
-                                                 size_t *out_n);
-
-/**
- * Register callbacks for persistence of TLS session data. This means either
- * session IDs (TLSv1.2) or . Both
- * keys and values are highly sensitive data, containing enough information
- * to break the security of the sessions involved.
- *
- * If `userdata` has been set with rustls_client_session_set_userdata, it
- * will be passed to the callbacks. Otherwise the userdata param passed to
- * the callbacks will be NULL.
- */
-enum rustls_result rustls_client_config_builder_set_persistence(struct rustls_client_config_builder *builder,
-                                                                rustls_session_store_get_callback get_cb,
-                                                                rustls_session_store_put_callback put_cb);
->>>>>>> d958218b
 
 /**
  * After a rustls_client_session method returns an error, you may call
@@ -1104,125 +1018,8 @@
  * at a valid rustls_connection. The caller now owns the rustls_connection
  * and must call `rustls_connection_free` when done with it.
  */
-<<<<<<< HEAD
 enum rustls_result rustls_server_connection_new(const struct rustls_server_config *config,
                                                 struct rustls_connection **conn_out);
-=======
-enum rustls_result rustls_server_session_new(const struct rustls_server_config *config,
-                                             struct rustls_server_session **session_out);
-
-/**
- * Set the userdata pointer associated with this session. This will be passed
- * to any callbacks invoked by the session, if you've set up callbacks in the config.
- * The pointed-to data must outlive the session.
- */
-void rustls_server_session_set_userdata(struct rustls_server_session *session, void *userdata);
-
-bool rustls_server_session_wants_read(const struct rustls_server_session *session);
-
-bool rustls_server_session_wants_write(const struct rustls_server_session *session);
-
-bool rustls_server_session_is_handshaking(const struct rustls_server_session *session);
-
-/**
- * Return the TLS protocol version that has been negotiated. Before this
- * has been decided during the handshake, this will return 0. Otherwise,
- * the u16 version number as defined in the relevant RFC is returned.
- * https://docs.rs/rustls/0.19.1/rustls/trait.Session.html#tymethod.get_protocol_version
- */
-uint16_t rustls_server_session_get_protocol_version(const struct rustls_server_session *session);
-
-/**
- * Return the i-th certificate provided by the client. If no client
- * certificate was exchanged during the handshake, this will always
- * return NULL.
- * Otherwise, this will return the chain, starting with the end entity
- * certificate at index 0, followed by the chain provided.
- */
-const struct rustls_certificate *rustls_server_session_get_peer_certificate(const struct rustls_server_session *session,
-                                                                            size_t i);
-
-enum rustls_result rustls_server_session_process_new_packets(struct rustls_server_session *session);
-
-/**
- * Queues a close_notify fatal alert to be sent in the next write_tls call.
- * https://docs.rs/rustls/0.19.0/rustls/trait.Session.html#tymethod.send_close_notify
- */
-void rustls_server_session_send_close_notify(struct rustls_server_session *session);
-
-/**
- * Free a server_session previously returned from rustls_server_session_new.
- * Calling with NULL is fine. Must not be called twice with the same value.
- */
-void rustls_server_session_free(struct rustls_server_session *session);
-
-/**
- * Write up to `count` plaintext bytes from `buf` into the ServerSession.
- * This will increase the number of output bytes available to
- * `rustls_server_session_write_tls`.
- * On success, store the number of bytes actually written in *out_n
- * (this may be less than `count`).
- * https://docs.rs/rustls/0.19.0/rustls/struct.ServerSession.html#method.write
- */
-enum rustls_result rustls_server_session_write(struct rustls_server_session *session,
-                                               const uint8_t *buf,
-                                               size_t count,
-                                               size_t *out_n);
-
-/**
- * Read up to `count` plaintext bytes from the ServerSession into `buf`.
- * On success, store the number of bytes read in *out_n (this may be less
- * than `count`). A success with *out_n set to 0 means "all bytes currently
- * available have been read, but more bytes may become available after
- * subsequent calls to rustls_server_session_read_tls and
- * rustls_server_session_process_new_packets."
- *
- * Subtle note: Even though this function only writes to `buf` and does not
- * read from it, the memory in `buf` must be initialized before the call (for
- * Rust-internal reasons). Initializing a buffer once and then using it
- * multiple times without zeroizing before each call is fine.
- *
- * https://docs.rs/rustls/0.19.0/rustls/struct.ServerSession.html#method.read
- */
-enum rustls_result rustls_server_session_read(struct rustls_server_session *session,
-                                              uint8_t *buf,
-                                              size_t count,
-                                              size_t *out_n);
-
-/**
- * Read some TLS bytes from the network into internal buffers. The actual network
- * I/O is performed by `callback`, which you provide. Rustls will invoke your
- * callback with a suitable buffer to store the read bytes into. You don't have
- * to fill it up, just fill with as many bytes as you get in one syscall.
- * The `userdata` parameter is passed through directly to `callback`. Note that
- * this is distinct from the `userdata` parameter set with
- * `rustls_client_session_set_userdata`.
- * Returns 0 for success, or an errno value on error. Passes through return values
- * from callback. See rustls_read_callback for more details.
- * https://docs.rs/rustls/0.19.0/rustls/trait.Session.html#tymethod.read_tls
- */
-rustls_io_result rustls_server_session_read_tls(struct rustls_server_session *session,
-                                                rustls_read_callback callback,
-                                                void *userdata,
-                                                size_t *out_n);
-
-/**
- * Write some TLS bytes to the network. The actual network I/O is performed by
- * `callback`, which you provide. Rustls will invoke your callback with a
- * suitable buffer containing TLS bytes to send. You don't have to write them
- * all, just as many as you can in one syscall.
- * The `userdata` parameter is passed through directly to `callback`. Note that
- * this is distinct from the `userdata` parameter set with
- * `rustls_client_session_set_userdata`.
- * Returns 0 for success, or an errno value on error. Passes through return values
- * from callback. See rustls_write_callback for more details.
- * https://docs.rs/rustls/0.19.0/rustls/trait.Session.html#tymethod.write_tls
- */
-rustls_io_result rustls_server_session_write_tls(struct rustls_server_session *session,
-                                                 rustls_write_callback callback,
-                                                 void *userdata,
-                                                 size_t *out_n);
->>>>>>> d958218b
 
 /**
  * Copy the SNI hostname to `buf` which can hold up  to `count` bytes,
