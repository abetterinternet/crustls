--- conflicted
+++ resolved
@@ -8,11 +8,7 @@
 use rustls_pemfile::{certs, pkcs8_private_keys, rsa_private_keys};
 
 use crate::error::rustls_result;
-<<<<<<< HEAD
-use crate::{ffi_panic_boundary, try_ref_from_ptr};
-=======
-use crate::{ffi_panic_boundary, ffi_panic_boundary_generic, ffi_panic_boundary_unit, CastPtr};
->>>>>>> b3716516
+use crate::{ffi_panic_boundary, CastPtr};
 use rustls_result::NullParameter;
 
 /// The complete chain of certificates to send during a TLS handshake,
@@ -78,17 +74,11 @@
 /// consider this pointer unusable after "free"ing it.
 /// Calling with NULL is fine. Must not be called twice with the same value.
 #[no_mangle]
-<<<<<<< HEAD
-pub extern "C" fn rustls_certified_key_free(config: *const rustls_certified_key) {
+pub extern "C" fn rustls_certified_key_free(key: *const rustls_certified_key) {
     ffi_panic_boundary! {
-        let key: &CertifiedKey = try_ref_from_ptr!(config, &mut CertifiedKey, ());
-=======
-pub extern "C" fn rustls_certified_key_free(key: *const rustls_certified_key) {
-    ffi_panic_boundary_unit! {
         if key.is_null() {
             return;
         }
->>>>>>> b3716516
         // To free the certified_key, we reconstruct the Arc. It should have a refcount of 1,
         // representing the C code's copy. When it drops, that refcount will go down to 0
         // and the inner ServerConfig will be dropped.
