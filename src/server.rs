use libc::size_t;
use std::convert::TryInto;
use std::ffi::c_void;
use std::io::{Cursor, Read, Write};
use std::slice;
use std::sync::Arc;

use rustls::sign::CertifiedKey;
use rustls::ResolvesServerCert;
use rustls::{ClientHello, NoClientAuth, ServerConfig, ServerSession, Session};
use rustls_result::NullParameter;

use crate::cipher::rustls_certified_key;
use crate::enums::rustls_tls_version_from_u16;
use crate::error::{map_error, rustls_result};
use crate::rslice::{rustls_slice_bytes, rustls_slice_slice_bytes, rustls_slice_u16, rustls_str};
use crate::session::{
    rustls_session_store_get_callback, rustls_session_store_put_callback,
    rustls_session_store_userdata, SessionStoreBroker, SessionStoreGetCallback,
    SessionStorePutCallback,
};
use crate::{
<<<<<<< HEAD
    arc_with_incref_from_raw, ffi_panic_boundary, is_close_notify, try_mut_from_ptr,
    try_ref_from_ptr, CastPtr,
=======
    ffi_panic_boundary, ffi_panic_boundary_bool, ffi_panic_boundary_generic,
    ffi_panic_boundary_ptr, ffi_panic_boundary_u16, ffi_panic_boundary_unit, is_close_notify,
    try_mut_slice, try_ref_from_ptr, try_slice,
>>>>>>> 6ce1fd15
};

/// A server config being constructed. A builder can be modified by,
/// e.g. rustls_server_config_builder_load_native_roots. Once you're
/// done configuring settings, call rustls_server_config_builder_build
/// to turn it into a *rustls_server_config. This object is not safe
/// for concurrent mutation. Under the hood, it corresponds to a
/// Box<ServerConfig>.
/// https://docs.rs/rustls/0.19.0/rustls/struct.ServerConfig.html
pub struct rustls_server_config_builder {
    // We use the opaque struct pattern to tell C about our types without
    // telling them what's inside.
    // https://doc.rust-lang.org/nomicon/ffi.html#representing-opaque-structs
    _private: [u8; 0],
}

impl CastPtr for rustls_server_config_builder {
    type RustType = ServerConfig;
}

/// A server config that is done being constructed and is now read-only.
/// Under the hood, this object corresponds to an Arc<ServerConfig>.
/// https://docs.rs/rustls/0.19.0/rustls/struct.ServerConfig.html
pub struct rustls_server_config {
    // We use the opaque struct pattern to tell C about our types without
    // telling them what's inside.
    // https://doc.rust-lang.org/nomicon/ffi.html#representing-opaque-structs
    _private: [u8; 0],
}

impl CastPtr for rustls_server_config {
    type RustType = ServerConfig;
}

pub struct rustls_server_session {
    _private: [u8; 0],
}

impl CastPtr for rustls_server_session {
    type RustType = ServerSession;
}

/// Create a rustls_server_config_builder. Caller owns the memory and must
/// eventually call rustls_server_config_builder_build, then free the
/// resulting rustls_server_config. This starts out with no trusted roots.
/// Caller must add roots with rustls_server_config_builder_load_native_roots
/// or rustls_server_config_builder_load_roots_from_file.
/// https://docs.rs/rustls/0.19.0/rustls/struct.ServerConfig.html#method.new
#[no_mangle]
pub extern "C" fn rustls_server_config_builder_new() -> *mut rustls_server_config_builder {
    ffi_panic_boundary! {
        let config = rustls::ServerConfig::new(Arc::new(NoClientAuth));
        let b = Box::new(config);
        Box::into_raw(b) as *mut _
    }
}

/// "Free" a server_config_builder before transmogrifying it into a server_config.
/// Normally builders are consumed to server_configs via `rustls_server_config_builder_build`
/// and may not be free'd or otherwise used afterwards.
/// Use free only when the building of a config has to be aborted before a config
/// was created.
#[no_mangle]
pub extern "C" fn rustls_server_config_builder_free(config: *mut rustls_server_config_builder) {
    ffi_panic_boundary! {
        let config: &mut ServerConfig = try_mut_from_ptr!(config);
        // Convert the pointer to a Box and drop it.
        unsafe { Box::from_raw(config); }
    }
}

/// Create a rustls_server_config_builder from an existing rustls_server_config. The
/// builder will be used to create a new, separate config that starts with the settings
/// from the supplied configuration.
#[no_mangle]
pub extern "C" fn rustls_server_config_builder_from_config(
    config: *const rustls_server_config,
) -> *mut rustls_server_config_builder {
    ffi_panic_boundary! {
        let config: &ServerConfig = try_ref_from_ptr!(config);
        Box::into_raw(Box::new(config.clone())) as *mut _
    }
}

/// Set the TLS protocol versions to use when negotiating a TLS session.
///
/// `tls_version` is the version of the protocol, as defined in rfc8446,
/// ch. 4.2.1 and end of ch. 5.1. Some values are defined in
/// `rustls_tls_version` for convenience.
///
/// `versions` will only be used during the call and the application retains
/// ownership. `len` is the number of consecutive `ui16` pointed to by `versions`.
#[no_mangle]
pub extern "C" fn rustls_server_config_builder_set_versions(
    builder: *mut rustls_server_config_builder,
    tls_versions: *const u16,
    len: size_t,
) -> rustls_result {
    ffi_panic_boundary! {
<<<<<<< HEAD
        let config: &mut ServerConfig = try_mut_from_ptr!(builder);
=======
        let config: &mut ServerConfig = try_ref_from_ptr!(builder, &mut ServerConfig);
        let tls_versions: &[u16] = try_slice!(tls_versions, len);
>>>>>>> 6ce1fd15
        config.versions.clear();

        // rustls does not support an `Unkown(u16)` protocol version,
        // so we have to fail on any version numbers not implemented
        // in rustls.
        for i in tls_versions {
            config.versions.push(rustls_tls_version_from_u16(*i));
        }
        rustls_result::Ok
    }
}

/// With `ignore` != 0, the server will ignore the client ordering of cipher
/// suites, aka preference, during handshake and respect its own ordering
/// as configured.
/// https://docs.rs/rustls/0.19.0/rustls/struct.ServerConfig.html#fields
#[no_mangle]
pub extern "C" fn rustls_server_config_builder_set_ignore_client_order(
    builder: *mut rustls_server_config_builder,
    ignore: bool,
) -> rustls_result {
    ffi_panic_boundary! {
        let config: &mut ServerConfig = try_mut_from_ptr!(builder);
        config.ignore_client_order = ignore;
        rustls_result::Ok
    }
}

/// Set the ALPN protocol list to the given protocols. `protocols` must point
/// to a buffer of `rustls_slice_bytes` (built by the caller) with `len`
/// elements. Each element of the buffer must point to a slice of bytes that
/// contains a single ALPN protocol from
/// https://www.iana.org/assignments/tls-extensiontype-values/tls-extensiontype-values.xhtml#alpn-protocol-ids.
///
/// This function makes a copy of the data in `protocols` and does not retain
/// any pointers, so the caller can free the pointed-to memory after calling.
///
/// https://docs.rs/rustls/0.19.0/rustls/struct.ServerConfig.html#method.set_protocols
#[no_mangle]
pub extern "C" fn rustls_server_config_builder_set_protocols(
    builder: *mut rustls_server_config_builder,
    protocols: *const rustls_slice_bytes,
    len: size_t,
) -> rustls_result {
    ffi_panic_boundary! {
<<<<<<< HEAD
        let config: &mut ServerConfig = try_mut_from_ptr!(builder);
        let protocols: &[rustls_slice_bytes] = unsafe {
            if protocols.is_null() {
                return NullParameter;
            }
            slice::from_raw_parts(protocols, len)
        };
=======
        let config: &mut ServerConfig = try_ref_from_ptr!(builder, &mut ServerConfig);
        let protocols: &[rustls_slice_bytes] = try_slice!(protocols, len);
>>>>>>> 6ce1fd15

        let mut vv: Vec<Vec<u8>> = Vec::new();
        for p in protocols {
            let v: &[u8] = try_slice!(p.data, p.len);
            vv.push(v.to_vec());
        }
        config.set_protocols(&vv);
        rustls_result::Ok
    }
}

/// Provide the configuration a list of certificates where the session
/// will select the first one that is compatible with the client's signature
/// verification capabilities. Servers that want to support both ECDSA and
/// RSA certificates will want the ECSDA to go first in the list.
///
/// The built configuration will keep a reference to all certified keys
/// provided. The client may `rustls_certified_key_free()` afterwards
/// without the configuration losing them. The same certified key may also
/// be used in multiple configs.
///
/// EXPERIMENTAL: installing a client_hello callback will replace any
/// configured certified keys and vice versa. Same holds true for the
/// set_single_cert variant.
#[no_mangle]
pub extern "C" fn rustls_server_config_builder_set_certified_keys(
    builder: *mut rustls_server_config_builder,
    certified_keys: *const *const rustls_certified_key,
    certified_keys_len: size_t,
) -> rustls_result {
    ffi_panic_boundary! {
<<<<<<< HEAD
        let config: &mut ServerConfig = try_mut_from_ptr!(builder);
        let keys_ptrs: &[*const rustls_certified_key] = unsafe {
            if certified_keys.is_null() {
                return NullParameter;
            }
            slice::from_raw_parts(certified_keys, certified_keys_len)
        };
=======
        let config: &mut ServerConfig = try_ref_from_ptr!(builder, &mut ServerConfig);
        let keys_ptrs: &[*const rustls_certified_key] = try_slice!(certified_keys, certified_keys_len);
>>>>>>> 6ce1fd15
        let mut keys: Vec<Arc<CertifiedKey>> = Vec::new();
        for &key_ptr in keys_ptrs {
            let key_ptr: &CertifiedKey = try_ref_from_ptr!(key_ptr);
            let certified_key: Arc<CertifiedKey> = unsafe {
                match (key_ptr as *const CertifiedKey).as_ref() {
                    Some(c) => arc_with_incref_from_raw(c),
                    None => return NullParameter,
                }
            };
            keys.push(certified_key);
        }
        config.cert_resolver = Arc::new(ResolvesServerCertFromChoices::new(&keys));
        rustls_result::Ok
    }
}

/// Turn a *rustls_server_config_builder (mutable) into a *rustls_server_config
/// (read-only).
#[no_mangle]
pub extern "C" fn rustls_server_config_builder_build(
    builder: *mut rustls_server_config_builder,
) -> *const rustls_server_config {
    ffi_panic_boundary! {
        let config: &mut ServerConfig = try_mut_from_ptr!(builder);
        let b = unsafe { Box::from_raw(config) };
        Arc::into_raw(Arc::new(*b)) as *const _
    }
}

/// "Free" a server_config previously returned from
/// rustls_server_config_builder_build. Since server_config is actually an
/// atomically reference-counted pointer, extant server_sessions may still
/// hold an internal reference to the Rust object. However, C code must
/// consider this pointer unusable after "free"ing it.
/// Calling with NULL is fine. Must not be called twice with the same value.
#[no_mangle]
pub extern "C" fn rustls_server_config_free(config: *const rustls_server_config) {
    ffi_panic_boundary! {
        let config: &ServerConfig = try_ref_from_ptr!(config);
        // To free the server_config, we reconstruct the Arc. It should have a refcount of 1,
        // representing the C code's copy. When it drops, that refcount will go down to 0
        // and the inner ServerConfig will be dropped.
        unsafe { drop(Arc::from_raw(config)) };
    }
}

/// Create a new rustls::ServerSession, and return it in the output parameter `out`.
/// If this returns an error code, the memory pointed to by `session_out` remains unchanged.
/// If this returns a non-error, the memory pointed to by `session_out` is modified to point
/// at a valid ServerSession. The caller now owns the ServerSession and must call
/// `rustls_server_session_free` when done with it.
#[no_mangle]
pub extern "C" fn rustls_server_session_new(
    config: *const rustls_server_config,
    session_out: *mut *mut rustls_server_session,
) -> rustls_result {
    ffi_panic_boundary! {
        let config: Arc<ServerConfig> = unsafe {
            match (config as *const ServerConfig).as_ref() {
                Some(c) => arc_with_incref_from_raw(c),
                None => return NullParameter,
            }
        };
        let server = ServerSession::new(&config);

        // We've succeeded. Put the server on the heap, and transfer ownership
        // to the caller. After this point, we must return CRUSTLS_OK so the
        // caller knows it is responsible for this memory.
        let b = Box::new(server);
        unsafe {
            *session_out = Box::into_raw(b) as *mut _;
        }

        return rustls_result::Ok;
    }
}

#[no_mangle]
pub extern "C" fn rustls_server_session_wants_read(session: *const rustls_server_session) -> bool {
    ffi_panic_boundary! {
        let session: &ServerSession = try_ref_from_ptr!(session);
        session.wants_read()
    }
}

#[no_mangle]
pub extern "C" fn rustls_server_session_wants_write(session: *const rustls_server_session) -> bool {
    ffi_panic_boundary! {
        let session: &ServerSession = try_ref_from_ptr!(session);
        session.wants_write()
    }
}

#[no_mangle]
pub extern "C" fn rustls_server_session_is_handshaking(
    session: *const rustls_server_session,
) -> bool {
    ffi_panic_boundary! {
        let session: &ServerSession = try_ref_from_ptr!(session);
        session.is_handshaking()
    }
}

/// Return the TLS protocol version that has been negotiated. Before this
/// has been decided during the handshake, this will return 0. Otherwise,
/// the u16 version number as defined in the relevant RFC is returned.
#[no_mangle]
pub extern "C" fn rustls_server_session_get_protocol_version(
    session: *const rustls_server_session,
) -> u16 {
    ffi_panic_boundary! {
        let session: &ServerSession = try_ref_from_ptr!(session);
        match session.get_protocol_version() {
            Some(v) => v.get_u16(),
            None => 0
        }
    }
}

#[no_mangle]
pub extern "C" fn rustls_server_session_process_new_packets(
    session: *mut rustls_server_session,
) -> rustls_result {
    ffi_panic_boundary! {
        let session: &mut ServerSession = try_mut_from_ptr!(session);
        match session.process_new_packets() {
            Ok(()) => rustls_result::Ok,
            Err(e) => return map_error(e),
        }
    }
}

/// Queues a close_notify fatal alert to be sent in the next write_tls call.
/// https://docs.rs/rustls/0.19.0/rustls/trait.Session.html#tymethod.send_close_notify
#[no_mangle]
pub extern "C" fn rustls_server_session_send_close_notify(session: *mut rustls_server_session) {
    ffi_panic_boundary! {
        let session: &mut ServerSession = try_mut_from_ptr!(session);
        session.send_close_notify()
    }
}

/// Free a server_session previously returned from rustls_server_session_new.
/// Calling with NULL is fine. Must not be called twice with the same value.
#[no_mangle]
pub extern "C" fn rustls_server_session_free(session: *mut rustls_server_session) {
    ffi_panic_boundary! {
        let session: &mut ServerSession = try_mut_from_ptr!(session);
        // Convert the pointer to a Box and drop it.
        unsafe { Box::from_raw(session); }
    }
}

/// Write up to `count` plaintext bytes from `buf` into the ServerSession.
/// This will increase the number of output bytes available to
/// `rustls_server_session_write_tls`.
/// On success, store the number of bytes actually written in *out_n
/// (this may be less than `count`).
/// https://docs.rs/rustls/0.19.0/rustls/struct.ServerSession.html#method.write
#[no_mangle]
pub extern "C" fn rustls_server_session_write(
    session: *mut rustls_server_session,
    buf: *const u8,
    count: size_t,
    out_n: *mut size_t,
) -> rustls_result {
    ffi_panic_boundary! {
<<<<<<< HEAD
        let session: &mut ServerSession = try_mut_from_ptr!(session);
        let write_buf: &[u8] = unsafe {
            if buf.is_null() {
                return NullParameter;
            }
            slice::from_raw_parts(buf, count as usize)
        };
=======
        let session: &mut ServerSession = try_ref_from_ptr!(session, &mut ServerSession);
        let write_buf: &[u8] = try_slice!(buf, count);
>>>>>>> 6ce1fd15
        let out_n: &mut size_t = unsafe {
            match out_n.as_mut() {
                Some(out_n) => out_n,
                None => return NullParameter,
            }
        };
        let n_written: usize = match session.write(write_buf) {
            Ok(n) => n,
            Err(_) => return rustls_result::Io,
        };
        *out_n = n_written;
        rustls_result::Ok
    }
}

/// Read up to `count` plaintext bytes from the ServerSession into `buf`.
/// On success, store the number of bytes read in *out_n (this may be less
/// than `count`). A success with *out_n set to 0 means "all bytes currently
/// available have been read, but more bytes may become available after
/// subsequent calls to rustls_server_session_read_tls and
/// rustls_server_session_process_new_packets."
///
/// Subtle note: Even though this function only writes to `buf` and does not
/// read from it, the memory in `buf` must be initialized before the call (for
/// Rust-internal reasons). Initializing a buffer once and then using it
/// multiple times without zeroizing before each call is fine.
///
/// https://docs.rs/rustls/0.19.0/rustls/struct.ServerSession.html#method.read
#[no_mangle]
pub extern "C" fn rustls_server_session_read(
    session: *mut rustls_server_session,
    buf: *mut u8,
    count: size_t,
    out_n: *mut size_t,
) -> rustls_result {
    ffi_panic_boundary! {
<<<<<<< HEAD
        let session: &mut ServerSession = try_mut_from_ptr!(session);
        let read_buf: &mut [u8] = unsafe {
            if buf.is_null() {
                return NullParameter;
            }
            slice::from_raw_parts_mut(buf, count as usize)
        };
        let out_n: &mut size_t = try_mut_from_ptr!(out_n);
=======
        let session: &mut ServerSession = try_ref_from_ptr!(session, &mut ServerSession);
        let read_buf: &mut [u8] = try_mut_slice!(buf, count);
        let out_n: &mut size_t = try_ref_from_ptr!(out_n, &mut size_t);

>>>>>>> 6ce1fd15
        let n_read: usize = match session.read(read_buf) {
            Ok(n) => n,
            // Rustls turns close_notify alerts into `io::Error` of kind `ConnectionAborted`.
            // https://docs.rs/rustls/0.19.0/rustls/struct.ClientSession.html#impl-Read.
            Err(e) if is_close_notify(&e) => {
                return rustls_result::AlertCloseNotify;
            }
            Err(_) => return rustls_result::Io,
        };
        *out_n = n_read;
        rustls_result::Ok
    }
}

/// Read up to `count` TLS bytes from `buf` (usually read from a socket) into
/// the ServerSession. This may make packets available to
/// `rustls_server_session_process_new_packets`, which in turn may make more
/// bytes available to `rustls_server_session_read`.
/// On success, store the number of bytes actually read in *out_n (this may
/// be less than `count`). This function returns success and stores 0 in
/// *out_n when the input count is 0.
/// https://docs.rs/rustls/0.19.0/rustls/trait.Session.html#tymethod.read_tls
#[no_mangle]
pub extern "C" fn rustls_server_session_read_tls(
    session: *mut rustls_server_session,
    buf: *const u8,
    count: size_t,
    out_n: *mut size_t,
) -> rustls_result {
    ffi_panic_boundary! {
<<<<<<< HEAD
        let session: &mut ServerSession = try_mut_from_ptr!(session);
        let input_buf: &[u8] = unsafe {
            if buf.is_null() {
                return NullParameter;
            }
            slice::from_raw_parts(buf, count as usize)
        };
        let out_n: &mut size_t = try_mut_from_ptr!(out_n);
=======
        let session: &mut ServerSession = try_ref_from_ptr!(session, &mut ServerSession);
        let input_buf: &[u8] = try_slice!(buf, count);
        let out_n: &mut size_t = try_ref_from_ptr!(out_n, &mut size_t);

>>>>>>> 6ce1fd15
        let mut cursor = Cursor::new(input_buf);
        let n_read: usize = match session.read_tls(&mut cursor) {
            Ok(n) => n,
            Err(_) => return rustls_result::Io,
        };
        *out_n = n_read;
        rustls_result::Ok
    }
}

/// Write up to `count` TLS bytes from the ServerSession into `buf`. Those
/// bytes should then be written to a socket. On success, store the number of
/// bytes actually written in *out_n (this maybe less than `count`).
///
/// Subtle note: Even though this function only writes to `buf` and does not
/// read from it, the memory in `buf` must be initialized before the call (for
/// Rust-internal reasons). Initializing a buffer once and then using it
/// multiple times without zeroizing before each call is fine.
///
/// https://docs.rs/rustls/0.19.0/rustls/trait.Session.html#tymethod.write_tls
#[no_mangle]
pub extern "C" fn rustls_server_session_write_tls(
    session: *mut rustls_server_session,
    buf: *mut u8,
    count: size_t,
    out_n: *mut size_t,
) -> rustls_result {
    ffi_panic_boundary! {
<<<<<<< HEAD
        let session: &mut ServerSession = try_mut_from_ptr!(session);
        let mut output_buf: &mut [u8] = unsafe {
            if buf.is_null() {
                return NullParameter;
            }
            slice::from_raw_parts_mut(buf, count as usize)
        };
        let out_n: &mut size_t = try_mut_from_ptr!(out_n);
=======
        let session: &mut ServerSession = try_ref_from_ptr!(session, &mut ServerSession);
        let mut output_buf: &mut [u8] = try_mut_slice!(buf, count);
        let out_n: &mut size_t = try_ref_from_ptr!(out_n, &mut size_t);

>>>>>>> 6ce1fd15
        let n_written: usize = match session.write_tls(&mut output_buf) {
            Ok(n) => n,
            Err(_) => return rustls_result::Io,
        };
        *out_n = n_written;
        rustls_result::Ok
    }
}

/// Copy the SNI hostname to `buf` which can hold up  to `count` bytes,
/// and the length of that hostname in `out_n`. The string is stored in UTF-8
/// with no terminating NUL byte.
/// Returns RUSTLS_RESULT_INSUFFICIENT_SIZE if the SNI hostname is longer than `count`.
/// Returns Ok with *out_n == 0 if there is no SNI hostname available on this session
/// because it hasn't been processed yet, or because the client did not send SNI.
/// https://docs.rs/rustls/0.19.0/rustls/struct.ServerSession.html#method.get_sni_hostname
#[no_mangle]
pub extern "C" fn rustls_server_session_get_sni_hostname(
    session: *const rustls_server_session,
    buf: *mut u8,
    count: size_t,
    out_n: *mut size_t,
) -> rustls_result {
    ffi_panic_boundary! {
<<<<<<< HEAD
        let session: &ServerSession = try_ref_from_ptr!(session);
        let write_buf: &mut [u8] = unsafe {
            if buf.is_null() {
                return NullParameter;
            }
            slice::from_raw_parts_mut(buf as *mut u8, count as usize)
        };
        let out_n: &mut size_t = try_mut_from_ptr!(out_n);
=======
        let session: &ServerSession = try_ref_from_ptr!(session, &ServerSession, NullParameter);
        let write_buf: &mut [u8] = try_mut_slice!(buf, count);
        let out_n: &mut size_t = try_ref_from_ptr!(out_n, &mut size_t);
>>>>>>> 6ce1fd15
        let sni_hostname = match session.get_sni_hostname() {
            Some(sni_hostname) => sni_hostname,
            None => {
                return rustls_result::Ok
            },
        };
        let len: usize = sni_hostname.len();
        if len > write_buf.len() {
            return rustls_result::InsufficientSize;
        }
        write_buf[..len].copy_from_slice(&sni_hostname.as_bytes());
        *out_n = len;
        rustls_result::Ok
    }
}

/// Choose the server certificate to be used for a session based on certificate
/// type. Will pick the first CertfiedKey available that is suitable for
/// the SignatureSchemes supported by the client.
struct ResolvesServerCertFromChoices {
    choices: Vec<Arc<CertifiedKey>>,
}

impl ResolvesServerCertFromChoices {
    pub fn new(choices: &[Arc<CertifiedKey>]) -> Self {
        ResolvesServerCertFromChoices {
            choices: Vec::from(choices),
        }
    }
}

impl ResolvesServerCert for ResolvesServerCertFromChoices {
    fn resolve(&self, client_hello: ClientHello) -> Option<CertifiedKey> {
        for key in self.choices.iter() {
            if key.key.choose_scheme(client_hello.sigschemes()).is_some() {
                return Some(key.as_ref().clone());
            }
        }
        None
    }
}

/// The TLS Client Hello information provided to a ClientHelloCallback function.
/// `sni_name` is the SNI servername provided by the client. If the client
/// did not provide an SNI, the length of this `rustls_string` will be 0.
/// The signature_schemes carries the values supplied by the client or, should
/// the client not use this TLS extension, the default schemes in the rustls
/// library. See:
/// https://docs.rs/rustls/0.19.0/rustls/internal/msgs/enums/enum.SignatureScheme.html
/// `alpn` carries the list of ALPN protocol names that the client proposed to
/// the server. Again, the length of this list will be 0 if none were supplied.
///
/// All this data, when passed to a callback function, is only accessible during
/// the call and may not be modified. Users of this API must copy any values that
/// they want to access when the callback returned.
///
/// EXPERIMENTAL: this feature of crustls is likely to change in the future, as
/// the rustls library is re-evaluating their current approach to client hello handling.
#[repr(C)]
pub struct rustls_client_hello<'a> {
    sni_name: rustls_str<'a>,
    signature_schemes: rustls_slice_u16<'a>,
    alpn: *const rustls_slice_slice_bytes<'a>,
}

/// Any context information the callback will receive when invoked.
pub type rustls_client_hello_userdata = *mut c_void;

/// Prototype of a callback that can be installed by the application at the
/// `rustls_server_config`. This callback will be invoked by a `rustls_server_session`
/// once the TLS client hello message has been received.
/// `userdata` will be supplied as provided when registering the callback.
/// `hello` gives the value of the available client announcements, as interpreted
/// by rustls. See the definition of `rustls_client_hello` for details.
///
/// NOTE:
/// - the passed in `hello` and all its values are only available during the
///   callback invocations.
/// - the passed callback function must be implemented thread-safe, unless
///   there is only a single config and session where it is installed.
/// - `userdata` must live as long as the config object and any sessions
///   or other config created from that config object.
///
/// EXPERIMENTAL: this feature of crustls is likely to change in the future, as
/// the rustls library is re-evaluating their current approach to client hello handling.
pub type rustls_client_hello_callback = Option<
    unsafe extern "C" fn(
        userdata: rustls_client_hello_userdata,
        hello: *const rustls_client_hello,
    ) -> *const rustls_certified_key,
>;

// This is the same as a rustls_verify_server_cert_callback after unwrapping
// the Option (which is equivalent to checking for null).
type ClientHelloCallback = unsafe extern "C" fn(
    userdata: rustls_client_hello_userdata,
    hello: *const rustls_client_hello,
) -> *const rustls_certified_key;

struct ClientHelloResolver {
    /// Implementation of rustls::ResolvesServerCert that passes values
    /// from the supplied ClientHello to the callback function.
    pub callback: ClientHelloCallback,
    pub userdata: rustls_client_hello_userdata,
}

impl ClientHelloResolver {
    pub fn new(
        callback: ClientHelloCallback,
        userdata: rustls_client_hello_userdata,
    ) -> ClientHelloResolver {
        ClientHelloResolver { callback, userdata }
    }
}

impl ResolvesServerCert for ClientHelloResolver {
    fn resolve(&self, client_hello: ClientHello) -> Option<CertifiedKey> {
        let sni_name: &str = {
            match client_hello.server_name() {
                Some(c) => c.into(),
                None => "",
            }
        };
        let sni_name: rustls_str = match sni_name.try_into() {
            Ok(r) => r,
            Err(_) => return None,
        };
        let mapped_sigs: Vec<u16> = client_hello
            .sigschemes()
            .iter()
            .map(|s| s.get_u16())
            .collect();
        // Unwrap the Option. None becomes an empty slice.
        let alpn: &[&[u8]] = client_hello.alpn().unwrap_or(&[]);
        let alpn = rustls_slice_slice_bytes { inner: alpn };
        let signature_schemes: rustls_slice_u16 = (&*mapped_sigs).into();
        let hello = rustls_client_hello {
            sni_name,
            signature_schemes,
            alpn: &alpn,
        };
        let cb = self.callback;
        let key_ptr: *const rustls_certified_key = unsafe { cb(self.userdata, &hello) };
        let certified_key: &CertifiedKey = try_ref_from_ptr!(key_ptr);
        Some(certified_key.clone())
    }
}

/// This struct can be considered thread safe, as long
/// as the registered callbacks are thread safe. This is
/// documented as a requirement in the API.
unsafe impl Sync for ClientHelloResolver {}
unsafe impl Send for ClientHelloResolver {}

/// Register a callback to be invoked when a session created from this config
/// is seeing a TLS ClientHello message. The given `userdata` will be passed
/// to the callback when invoked.
///
/// Any existing `ResolvesServerCert` implementation currently installed in the
/// `rustls_server_config` will be replaced. This also means registering twice
/// will overwrite the first registration. It is not permitted to pass a NULL
/// value for `callback`, but it is possible to have `userdata` as NULL.
///
/// EXPERIMENTAL: this feature of crustls is likely to change in the future, as
/// the rustls library is re-evaluating their current approach to client hello handling.
/// Installing a client_hello callback will replace any configured certified keys
/// and vice versa. Same holds true for the set_single_cert variant.
#[no_mangle]
pub extern "C" fn rustls_server_config_builder_set_hello_callback(
    builder: *mut rustls_server_config_builder,
    callback: rustls_client_hello_callback,
    userdata: rustls_client_hello_userdata,
) -> rustls_result {
    ffi_panic_boundary! {
        let callback: ClientHelloCallback = match callback {
            Some(cb) => cb,
            None => return rustls_result::NullParameter,
        };
        let config: &mut ServerConfig = try_mut_from_ptr!(builder);
        config.cert_resolver = Arc::new(ClientHelloResolver::new(
            callback, userdata
        ));
        rustls_result::Ok
    }
}

/// Register callbacks for persistence of TLS session IDs and secrets. Both
/// keys and values are highly sensitive data, containing enough information
/// to break the security of the sessions involved.
///
/// `userdata` must live as long as the config object and any sessions
/// or other config created from that config object.
#[no_mangle]
pub extern "C" fn rustls_server_config_builder_set_persistence(
    builder: *mut rustls_server_config_builder,
    userdata: rustls_session_store_userdata,
    get_cb: rustls_session_store_get_callback,
    put_cb: rustls_session_store_put_callback,
) -> rustls_result {
    ffi_panic_boundary! {
        let get_cb: SessionStoreGetCallback = match get_cb {
            Some(cb) => cb,
            None => return rustls_result::NullParameter,
        };
        let put_cb: SessionStorePutCallback = match put_cb {
            Some(cb) => cb,
            None => return rustls_result::NullParameter,
        };
        let config: &mut ServerConfig = try_mut_from_ptr!(builder);
        config.set_persistence(Arc::new(SessionStoreBroker::new(
            userdata, get_cb, put_cb
        )));
        rustls_result::Ok
    }
}<|MERGE_RESOLUTION|>--- conflicted
+++ resolved
@@ -20,14 +20,8 @@
     SessionStorePutCallback,
 };
 use crate::{
-<<<<<<< HEAD
-    arc_with_incref_from_raw, ffi_panic_boundary, is_close_notify, try_mut_from_ptr,
-    try_ref_from_ptr, CastPtr,
-=======
-    ffi_panic_boundary, ffi_panic_boundary_bool, ffi_panic_boundary_generic,
-    ffi_panic_boundary_ptr, ffi_panic_boundary_u16, ffi_panic_boundary_unit, is_close_notify,
-    try_mut_slice, try_ref_from_ptr, try_slice,
->>>>>>> 6ce1fd15
+    arc_with_incref_from_raw, ffi_panic_boundary, is_close_notify, try_mut_from_ptr, try_mut_slice,
+    try_ref_from_ptr, try_slice, CastPtr,
 };
 
 /// A server config being constructed. A builder can be modified by,
@@ -127,12 +121,8 @@
     len: size_t,
 ) -> rustls_result {
     ffi_panic_boundary! {
-<<<<<<< HEAD
         let config: &mut ServerConfig = try_mut_from_ptr!(builder);
-=======
-        let config: &mut ServerConfig = try_ref_from_ptr!(builder, &mut ServerConfig);
         let tls_versions: &[u16] = try_slice!(tls_versions, len);
->>>>>>> 6ce1fd15
         config.versions.clear();
 
         // rustls does not support an `Unkown(u16)` protocol version,
@@ -178,18 +168,8 @@
     len: size_t,
 ) -> rustls_result {
     ffi_panic_boundary! {
-<<<<<<< HEAD
         let config: &mut ServerConfig = try_mut_from_ptr!(builder);
-        let protocols: &[rustls_slice_bytes] = unsafe {
-            if protocols.is_null() {
-                return NullParameter;
-            }
-            slice::from_raw_parts(protocols, len)
-        };
-=======
-        let config: &mut ServerConfig = try_ref_from_ptr!(builder, &mut ServerConfig);
         let protocols: &[rustls_slice_bytes] = try_slice!(protocols, len);
->>>>>>> 6ce1fd15
 
         let mut vv: Vec<Vec<u8>> = Vec::new();
         for p in protocols {
@@ -221,18 +201,8 @@
     certified_keys_len: size_t,
 ) -> rustls_result {
     ffi_panic_boundary! {
-<<<<<<< HEAD
         let config: &mut ServerConfig = try_mut_from_ptr!(builder);
-        let keys_ptrs: &[*const rustls_certified_key] = unsafe {
-            if certified_keys.is_null() {
-                return NullParameter;
-            }
-            slice::from_raw_parts(certified_keys, certified_keys_len)
-        };
-=======
-        let config: &mut ServerConfig = try_ref_from_ptr!(builder, &mut ServerConfig);
         let keys_ptrs: &[*const rustls_certified_key] = try_slice!(certified_keys, certified_keys_len);
->>>>>>> 6ce1fd15
         let mut keys: Vec<Arc<CertifiedKey>> = Vec::new();
         for &key_ptr in keys_ptrs {
             let key_ptr: &CertifiedKey = try_ref_from_ptr!(key_ptr);
@@ -400,18 +370,8 @@
     out_n: *mut size_t,
 ) -> rustls_result {
     ffi_panic_boundary! {
-<<<<<<< HEAD
         let session: &mut ServerSession = try_mut_from_ptr!(session);
-        let write_buf: &[u8] = unsafe {
-            if buf.is_null() {
-                return NullParameter;
-            }
-            slice::from_raw_parts(buf, count as usize)
-        };
-=======
-        let session: &mut ServerSession = try_ref_from_ptr!(session, &mut ServerSession);
         let write_buf: &[u8] = try_slice!(buf, count);
->>>>>>> 6ce1fd15
         let out_n: &mut size_t = unsafe {
             match out_n.as_mut() {
                 Some(out_n) => out_n,
@@ -448,21 +408,10 @@
     out_n: *mut size_t,
 ) -> rustls_result {
     ffi_panic_boundary! {
-<<<<<<< HEAD
         let session: &mut ServerSession = try_mut_from_ptr!(session);
-        let read_buf: &mut [u8] = unsafe {
-            if buf.is_null() {
-                return NullParameter;
-            }
-            slice::from_raw_parts_mut(buf, count as usize)
-        };
+        let read_buf: &mut [u8] = try_mut_slice!(buf, count);
         let out_n: &mut size_t = try_mut_from_ptr!(out_n);
-=======
-        let session: &mut ServerSession = try_ref_from_ptr!(session, &mut ServerSession);
-        let read_buf: &mut [u8] = try_mut_slice!(buf, count);
-        let out_n: &mut size_t = try_ref_from_ptr!(out_n, &mut size_t);
-
->>>>>>> 6ce1fd15
+
         let n_read: usize = match session.read(read_buf) {
             Ok(n) => n,
             // Rustls turns close_notify alerts into `io::Error` of kind `ConnectionAborted`.
@@ -493,21 +442,10 @@
     out_n: *mut size_t,
 ) -> rustls_result {
     ffi_panic_boundary! {
-<<<<<<< HEAD
         let session: &mut ServerSession = try_mut_from_ptr!(session);
-        let input_buf: &[u8] = unsafe {
-            if buf.is_null() {
-                return NullParameter;
-            }
-            slice::from_raw_parts(buf, count as usize)
-        };
+        let input_buf: &[u8] = try_slice!(buf, count);
         let out_n: &mut size_t = try_mut_from_ptr!(out_n);
-=======
-        let session: &mut ServerSession = try_ref_from_ptr!(session, &mut ServerSession);
-        let input_buf: &[u8] = try_slice!(buf, count);
-        let out_n: &mut size_t = try_ref_from_ptr!(out_n, &mut size_t);
-
->>>>>>> 6ce1fd15
+
         let mut cursor = Cursor::new(input_buf);
         let n_read: usize = match session.read_tls(&mut cursor) {
             Ok(n) => n,
@@ -536,21 +474,10 @@
     out_n: *mut size_t,
 ) -> rustls_result {
     ffi_panic_boundary! {
-<<<<<<< HEAD
         let session: &mut ServerSession = try_mut_from_ptr!(session);
-        let mut output_buf: &mut [u8] = unsafe {
-            if buf.is_null() {
-                return NullParameter;
-            }
-            slice::from_raw_parts_mut(buf, count as usize)
-        };
+        let mut output_buf: &mut [u8] = try_mut_slice!(buf, count);
         let out_n: &mut size_t = try_mut_from_ptr!(out_n);
-=======
-        let session: &mut ServerSession = try_ref_from_ptr!(session, &mut ServerSession);
-        let mut output_buf: &mut [u8] = try_mut_slice!(buf, count);
-        let out_n: &mut size_t = try_ref_from_ptr!(out_n, &mut size_t);
-
->>>>>>> 6ce1fd15
+
         let n_written: usize = match session.write_tls(&mut output_buf) {
             Ok(n) => n,
             Err(_) => return rustls_result::Io,
@@ -575,20 +502,9 @@
     out_n: *mut size_t,
 ) -> rustls_result {
     ffi_panic_boundary! {
-<<<<<<< HEAD
         let session: &ServerSession = try_ref_from_ptr!(session);
-        let write_buf: &mut [u8] = unsafe {
-            if buf.is_null() {
-                return NullParameter;
-            }
-            slice::from_raw_parts_mut(buf as *mut u8, count as usize)
-        };
+        let write_buf: &mut [u8] = try_mut_slice!(buf, count);
         let out_n: &mut size_t = try_mut_from_ptr!(out_n);
-=======
-        let session: &ServerSession = try_ref_from_ptr!(session, &ServerSession, NullParameter);
-        let write_buf: &mut [u8] = try_mut_slice!(buf, count);
-        let out_n: &mut size_t = try_ref_from_ptr!(out_n, &mut size_t);
->>>>>>> 6ce1fd15
         let sni_hostname = match session.get_sni_hostname() {
             Some(sni_hostname) => sni_hostname,
             None => {
