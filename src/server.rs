--- conflicted
+++ resolved
@@ -5,18 +5,12 @@
 use std::{convert::TryInto, ptr::null};
 use std::{ffi::c_void, ptr::null_mut};
 
-<<<<<<< HEAD
-use rustls::{sign::CertifiedKey, Certificate, SupportedCipherSuite};
+use rustls::{sign::CertifiedKey, Certificate, SignatureScheme, SupportedCipherSuite};
 use rustls::{
     AllowAnyAnonymousOrAuthenticatedClient, AllowAnyAuthenticatedClient, ClientHello, NoClientAuth,
     ServerConfig, ServerSession, Session,
 };
 use rustls::{ResolvesServerCert, RootCertStore, ALL_CIPHERSUITES};
-=======
-use rustls::{sign::CertifiedKey, SignatureScheme, SupportedCipherSuite};
-use rustls::{ClientHello, NoClientAuth, ServerConfig, ServerSession, Session};
-use rustls::{ResolvesServerCert, ALL_CIPHERSUITES};
->>>>>>> 014bc908
 use rustls_result::{InvalidParameter, NullParameter};
 
 use crate::cipher::{
@@ -701,17 +695,6 @@
     sni_name: rustls_str<'a>,
     signature_schemes: rustls_slice_u16<'a>,
     alpn: *const rustls_slice_slice_bytes<'a>,
-    internals: *const rustls_client_hello_internals<'a>,
-}
-
-/// An opaque structure as member of `rustls_client_hello` for
-/// internal book-keeping.
-pub struct rustls_client_hello_internals<'a> {
-    // We use the opaque struct pattern to tell C about our types without
-    // telling them what's inside.
-    // https://doc.rust-lang.org/nomicon/ffi.html#representing-opaque-structs
-    _private: [u8; 0],
-    hello: &'a ClientHello<'a>,
 }
 
 impl<'a> CastPtr for rustls_client_hello<'a> {
@@ -787,10 +770,6 @@
             sni_name,
             signature_schemes,
             alpn: &alpn,
-            internals: &rustls_client_hello_internals {
-                _private: [],
-                hello: &client_hello,
-            },
         };
         let cb = self.callback;
         let userdata = match userdata_get() {
@@ -841,15 +820,6 @@
     }
 }
 
-<<<<<<< HEAD
-/// Select a `rustls_certified_key` from the list that is cryptographic compatible
-/// with the client's hello announcements. This does ignore the SNI. It is
-/// the applications responsibility to only present certified keys that are
-/// suitable for the server name indication sent by the client.
-///
-/// Return only RUSTLS_RESULT_OK if a key was selected and RUSTLS_RESULT_NOT_FOUND
-/// if none was suitable.
-=======
 // Turn a slice of u16's into a vec of SignatureScheme as needed by rustls.
 fn sigschemes(input: &[u16]) -> Vec<SignatureScheme> {
     use rustls::SignatureScheme::*;
@@ -879,7 +849,6 @@
 /// parameters of a TLS client hello. Note that this does not do any SNI matching.
 /// The input certificates should already have been filtered to ones matching the
 /// SNI from the client hello.
->>>>>>> 014bc908
 ///
 /// This is intended for servers that are configured with several keys for the
 /// same domain name(s), for example ECDSA and RSA types. The presented keys are
@@ -887,12 +856,9 @@
 /// all else being equal. However rustls is free to choose whichever it considers
 /// to be the best key with its knowledge about security issues and possible future
 /// extensions of the protocol.
-<<<<<<< HEAD
-=======
 ///
 /// Return RUSTLS_RESULT_OK if a key was selected and RUSTLS_RESULT_NOT_FOUND
 /// if none was suitable.
->>>>>>> 014bc908
 #[no_mangle]
 pub extern "C" fn rustls_server_session_select_certified_key(
     hello: *const rustls_client_hello,
@@ -901,19 +867,8 @@
     out_key: *mut *const rustls_certified_key,
 ) -> rustls_result {
     ffi_panic_boundary! {
-<<<<<<< HEAD
-        if hello.is_null() {
-            return NullParameter;
-        }
-        let hello = unsafe { &*hello };
-        if hello.internals.is_null() {
-            return NullParameter;
-        }
-        let internals = unsafe { &*hello.internals };
-=======
         let hello = try_ref_from_ptr!(hello);
         let schemes: Vec<SignatureScheme> = sigschemes(try_slice!(hello.signature_schemes.data, hello.signature_schemes.len));
->>>>>>> 014bc908
         let out_key: &mut *const rustls_certified_key = unsafe {
             match out_key.as_mut() {
                 Some(out_key) => out_key,
@@ -922,19 +877,8 @@
         };
         let keys_ptrs: &[*const rustls_certified_key] = try_slice!(certified_keys, certified_keys_len);
         for &key_ptr in keys_ptrs {
-<<<<<<< HEAD
-            let cert_key_ptr: &CertifiedKey = try_ref_from_ptr!(key_ptr);
-            let key: Arc<CertifiedKey> = unsafe {
-                match (cert_key_ptr as *const CertifiedKey).as_ref() {
-                    Some(c) => arc_with_incref_from_raw(c),
-                    None => return NullParameter,
-                }
-            };
-            if key.key.choose_scheme(internals.hello.sigschemes()).is_some() {
-=======
             let key_ref: &CertifiedKey = try_ref_from_ptr!(key_ptr);
             if key_ref.key.choose_scheme(&schemes).is_some() {
->>>>>>> 014bc908
                 *out_key = key_ptr;
                 return rustls_result::Ok;
             }
