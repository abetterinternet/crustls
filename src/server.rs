--- conflicted
+++ resolved
@@ -4,17 +4,10 @@
 use std::slice;
 use std::sync::Arc;
 
-<<<<<<< HEAD
 use libc::size_t;
 use rustls::sign::CertifiedKey;
-use rustls::{
-    AllowAnyAnonymousOrAuthenticatedClient, AllowAnyAuthenticatedClient, ClientHello, NoClientAuth,
-    ServerConfig, ServerSession,
-};
-=======
-use rustls::{sign::CertifiedKey, SupportedCipherSuite};
-use rustls::{ClientHello, Connection, NoClientAuth, ServerConfig, ServerConnection};
->>>>>>> 1a9519df
+use rustls::{AllowAnyAnonymousOrAuthenticatedClient, AllowAnyAuthenticatedClient, ClientHello,
+    Connection, NoClientAuth, ServerConfig, ServerConnection, SupportedCipherSuite};
 use rustls::{ResolvesServerCert, ALL_CIPHERSUITES};
 use rustls::{SignatureScheme, SupportedCipherSuite};
 
@@ -68,17 +61,6 @@
     type RustType = ServerConfig;
 }
 
-<<<<<<< HEAD
-=======
-pub struct rustls_server_session {
-    _private: [u8; 0],
-}
-
-impl CastPtr for rustls_server_session {
-    type RustType = ServerConnection;
-}
-
->>>>>>> 1a9519df
 /// Create a rustls_server_config_builder. Caller owns the memory and must
 /// eventually call rustls_server_config_builder_build, then free the
 /// resulting rustls_server_config.
@@ -351,15 +333,11 @@
                 None => return NullParameter,
             }
         };
-<<<<<<< HEAD
-=======
-        let server = ServerConnection::new(&config);
->>>>>>> 1a9519df
 
         // We've succeeded. Put the server on the heap, and transfer ownership
         // to the caller. After this point, we must return CRUSTLS_OK so the
         // caller knows it is responsible for this memory.
-        let c = Connection::from_server(ServerSession::new(&config));
+        let c = Connection::from_server(ServerConnection::new(&config));
         unsafe {
             *conn_out = Box::into_raw(Box::new(c)) as *mut _;
         }
@@ -368,217 +346,6 @@
     }
 }
 
-<<<<<<< HEAD
-=======
-#[no_mangle]
-pub extern "C" fn rustls_server_session_wants_read(session: *const rustls_server_session) -> bool {
-    ffi_panic_boundary! {
-        let session: &ServerConnection = try_ref_from_ptr!(session);
-        session.wants_read()
-    }
-}
-
-#[no_mangle]
-pub extern "C" fn rustls_server_session_wants_write(session: *const rustls_server_session) -> bool {
-    ffi_panic_boundary! {
-        let session: &ServerConnection = try_ref_from_ptr!(session);
-        session.wants_write()
-    }
-}
-
-#[no_mangle]
-pub extern "C" fn rustls_server_session_is_handshaking(
-    session: *const rustls_server_session,
-) -> bool {
-    ffi_panic_boundary! {
-        let session: &ServerConnection = try_ref_from_ptr!(session);
-        session.is_handshaking()
-    }
-}
-
-/// Return the TLS protocol version that has been negotiated. Before this
-/// has been decided during the handshake, this will return 0. Otherwise,
-/// the u16 version number as defined in the relevant RFC is returned.
-/// https://docs.rs/rustls/0.19.1/rustls/trait.Session.html#tymethod.get_protocol_version
-#[no_mangle]
-pub extern "C" fn rustls_server_session_get_protocol_version(
-    session: *const rustls_server_session,
-) -> u16 {
-    ffi_panic_boundary! {
-        let session: &ServerConnection = try_ref_from_ptr!(session);
-        match session.protocol_version() {
-            Some(v) => v.get_u16(),
-            None => 0
-        }
-    }
-}
-
-#[no_mangle]
-pub extern "C" fn rustls_server_session_process_new_packets(
-    session: *mut rustls_server_session,
-) -> rustls_result {
-    ffi_panic_boundary! {
-        let session: &mut ServerConnection = try_mut_from_ptr!(session);
-        match session.process_new_packets() {
-            Ok(_) => rustls_result::Ok, // TODO: return `IoState` to caller?
-            Err(e) => return map_error(e),
-        }
-    }
-}
-
-/// Queues a close_notify fatal alert to be sent in the next write_tls call.
-/// https://docs.rs/rustls/0.19.0/rustls/trait.Session.html#tymethod.send_close_notify
-#[no_mangle]
-pub extern "C" fn rustls_server_session_send_close_notify(session: *mut rustls_server_session) {
-    ffi_panic_boundary! {
-        let session: &mut ServerConnection = try_mut_from_ptr!(session);
-        session.send_close_notify()
-    }
-}
-
-/// Free a server_session previously returned from rustls_server_session_new.
-/// Calling with NULL is fine. Must not be called twice with the same value.
-#[no_mangle]
-pub extern "C" fn rustls_server_session_free(session: *mut rustls_server_session) {
-    ffi_panic_boundary! {
-        let session: &mut ServerConnection = try_mut_from_ptr!(session);
-        // Convert the pointer to a Box and drop it.
-        unsafe { Box::from_raw(session); }
-    }
-}
-
-/// Write up to `count` plaintext bytes from `buf` into the ServerSession.
-/// This will increase the number of output bytes available to
-/// `rustls_server_session_write_tls`.
-/// On success, store the number of bytes actually written in *out_n
-/// (this may be less than `count`).
-/// https://docs.rs/rustls/0.19.0/rustls/struct.ServerSession.html#method.write
-#[no_mangle]
-pub extern "C" fn rustls_server_session_write(
-    session: *mut rustls_server_session,
-    buf: *const u8,
-    count: size_t,
-    out_n: *mut size_t,
-) -> rustls_result {
-    ffi_panic_boundary! {
-        let session: &mut ServerConnection = try_mut_from_ptr!(session);
-        let write_buf: &[u8] = try_slice!(buf, count);
-        let out_n: &mut size_t = unsafe {
-            match out_n.as_mut() {
-                Some(out_n) => out_n,
-                None => return NullParameter,
-            }
-        };
-        let n_written: usize = match session.writer().write(write_buf) {
-            Ok(n) => n,
-            Err(_) => return rustls_result::Io,
-        };
-        *out_n = n_written;
-        rustls_result::Ok
-    }
-}
-
-/// Read up to `count` plaintext bytes from the ServerSession into `buf`.
-/// On success, store the number of bytes read in *out_n (this may be less
-/// than `count`). A success with *out_n set to 0 means "all bytes currently
-/// available have been read, but more bytes may become available after
-/// subsequent calls to rustls_server_session_read_tls and
-/// rustls_server_session_process_new_packets."
-///
-/// Subtle note: Even though this function only writes to `buf` and does not
-/// read from it, the memory in `buf` must be initialized before the call (for
-/// Rust-internal reasons). Initializing a buffer once and then using it
-/// multiple times without zeroizing before each call is fine.
-///
-/// https://docs.rs/rustls/0.19.0/rustls/struct.ServerSession.html#method.read
-#[no_mangle]
-pub extern "C" fn rustls_server_session_read(
-    session: *mut rustls_server_session,
-    buf: *mut u8,
-    count: size_t,
-    out_n: *mut size_t,
-) -> rustls_result {
-    ffi_panic_boundary! {
-        let session: &mut ServerConnection = try_mut_from_ptr!(session);
-        let read_buf: &mut [u8] = try_mut_slice!(buf, count);
-        let out_n: &mut size_t = try_mut_from_ptr!(out_n);
-
-        let n_read: usize = match session.reader().read(read_buf) {
-            Ok(n) => n,
-            // Rustls turns close_notify alerts into `io::Error` of kind `ConnectionAborted`.
-            // https://docs.rs/rustls/0.19.0/rustls/struct.ClientSession.html#impl-Read.
-            Err(e) if is_close_notify(&e) => {
-                return rustls_result::AlertCloseNotify;
-            }
-            Err(_) => return rustls_result::Io,
-        };
-        *out_n = n_read;
-        rustls_result::Ok
-    }
-}
-
-/// Read up to `count` TLS bytes from `buf` (usually read from a socket) into
-/// the ServerSession. This may make packets available to
-/// `rustls_server_session_process_new_packets`, which in turn may make more
-/// bytes available to `rustls_server_session_read`.
-/// On success, store the number of bytes actually read in *out_n (this may
-/// be less than `count`). This function returns success and stores 0 in
-/// *out_n when the input count is 0.
-/// https://docs.rs/rustls/0.19.0/rustls/trait.Session.html#tymethod.read_tls
-#[no_mangle]
-pub extern "C" fn rustls_server_session_read_tls(
-    session: *mut rustls_server_session,
-    buf: *const u8,
-    count: size_t,
-    out_n: *mut size_t,
-) -> rustls_result {
-    ffi_panic_boundary! {
-        let session: &mut ServerConnection = try_mut_from_ptr!(session);
-        let input_buf: &[u8] = try_slice!(buf, count);
-        let out_n: &mut size_t = try_mut_from_ptr!(out_n);
-
-        let mut cursor = Cursor::new(input_buf);
-        let n_read: usize = match session.read_tls(&mut cursor) {
-            Ok(n) => n,
-            Err(_) => return rustls_result::Io,
-        };
-        *out_n = n_read;
-        rustls_result::Ok
-    }
-}
-
-/// Write up to `count` TLS bytes from the ServerSession into `buf`. Those
-/// bytes should then be written to a socket. On success, store the number of
-/// bytes actually written in *out_n (this maybe less than `count`).
-///
-/// Subtle note: Even though this function only writes to `buf` and does not
-/// read from it, the memory in `buf` must be initialized before the call (for
-/// Rust-internal reasons). Initializing a buffer once and then using it
-/// multiple times without zeroizing before each call is fine.
-///
-/// https://docs.rs/rustls/0.19.0/rustls/trait.Session.html#tymethod.write_tls
-#[no_mangle]
-pub extern "C" fn rustls_server_session_write_tls(
-    session: *mut rustls_server_session,
-    buf: *mut u8,
-    count: size_t,
-    out_n: *mut size_t,
-) -> rustls_result {
-    ffi_panic_boundary! {
-        let session: &mut ServerConnection = try_mut_from_ptr!(session);
-        let mut output_buf: &mut [u8] = try_mut_slice!(buf, count);
-        let out_n: &mut size_t = try_mut_from_ptr!(out_n);
-
-        let n_written: usize = match session.write_tls(&mut output_buf) {
-            Ok(n) => n,
-            Err(_) => return rustls_result::Io,
-        };
-        *out_n = n_written;
-        rustls_result::Ok
-    }
-}
-
->>>>>>> 1a9519df
 /// Copy the SNI hostname to `buf` which can hold up  to `count` bytes,
 /// and the length of that hostname in `out_n`. The string is stored in UTF-8
 /// with no terminating NUL byte.
@@ -594,7 +361,6 @@
     out_n: *mut size_t,
 ) -> rustls_result {
     ffi_panic_boundary! {
-<<<<<<< HEAD
         let conn: &Connection = try_ref_from_ptr!(conn);
         let write_buf: &mut [u8] = try_mut_slice!(buf, count);
         let out_n: &mut size_t = try_mut_from_ptr!(out_n);
@@ -602,13 +368,7 @@
             Some(s) => s,
             _ => return rustls_result::InvalidParameter,
         };
-        let sni_hostname = match server_session.get_sni_hostname() {
-=======
-        let session: &ServerConnection = try_ref_from_ptr!(session);
-        let write_buf: &mut [u8] = try_mut_slice!(buf, count);
-        let out_n: &mut size_t = try_mut_from_ptr!(out_n);
         let sni_hostname = match session.sni_hostname() {
->>>>>>> 1a9519df
             Some(sni_hostname) => sni_hostname,
             None => {
                 return rustls_result::Ok
@@ -624,25 +384,6 @@
     }
 }
 
-<<<<<<< HEAD
-=======
-/// Retrieves the cipher suite agreed with the peer.
-/// This returns NULL until the ciphersuite is agreed.
-/// https://docs.rs/rustls/0.19.0/rustls/trait.Session.html#tymethod.get_negotiated_ciphersuite
-#[no_mangle]
-pub extern "C" fn rustls_server_session_get_negotiated_ciphersuite(
-    session: *const rustls_server_session,
-) -> *const rustls_supported_ciphersuite {
-    ffi_panic_boundary! {
-        let session: &ServerConnection = try_ref_from_ptr!(session);
-        match session.negotiated_cipher_suite() {
-            Some(cs) => cs as *const SupportedCipherSuite as *const _,
-            None => null(),
-        }
-    }
-}
-
->>>>>>> 1a9519df
 /// Choose the server certificate to be used for a session based on certificate
 /// type. Will pick the first CertfiedKey available that is suitable for
 /// the SignatureSchemes supported by the client.
