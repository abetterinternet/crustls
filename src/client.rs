use libc::{c_char, size_t};
use std::convert::TryInto;
use std::io::{BufReader, Cursor, Read, Write};
use std::ptr::null;
use std::slice;
use std::{ffi::CStr, sync::Arc};
use std::{ffi::OsStr, fs::File};
use webpki::DNSNameRef;

use rustls::{
    Certificate, ClientConfig, ClientSession, RootCertStore, ServerCertVerified, Session, TLSError,
};

use crate::cipher::rustls_cipher_from_u16;
use crate::error::{self, map_error, result_to_tlserror, rustls_result};
use crate::rslice::{rustls_slice_bytes, rustls_slice_slice_bytes, rustls_str};
use crate::session::{
    rustls_session_store_get_callback, rustls_session_store_put_callback,
    rustls_session_store_userdata, SessionStoreBroker, SessionStoreGetCallback,
    SessionStorePutCallback,
};
use crate::{
<<<<<<< HEAD
    arc_with_incref_from_raw, ffi_panic_boundary, ffi_panic_boundary_bool,
    ffi_panic_boundary_generic, ffi_panic_boundary_ptr, ffi_panic_boundary_u16,
    ffi_panic_boundary_unit, is_close_notify, rslice::NulByte, try_ref_from_ptr,
=======
    arc_with_incref_from_raw, ffi_panic_boundary, is_close_notify, rslice::NulByte,
    try_mut_from_ptr, try_ref_from_ptr, CastPtr,
>>>>>>> 64d37f1c
};
use rustls_result::NullParameter;

/// A client config being constructed. A builder can be modified by,
/// e.g. rustls_client_config_builder_load_native_roots. Once you're
/// done configuring settings, call rustls_client_config_builder_build
/// to turn it into a *rustls_client_config. This object is not safe
/// for concurrent mutation. Under the hood, it corresponds to a
/// Box<ClientConfig>.
/// https://docs.rs/rustls/0.19.0/rustls/struct.ClientConfig.html
pub struct rustls_client_config_builder {
    // We use the opaque struct pattern to tell C about our types without
    // telling them what's inside.
    // https://doc.rust-lang.org/nomicon/ffi.html#representing-opaque-structs
    _private: [u8; 0],
}

impl CastPtr for rustls_client_config_builder {
    type RustType = ClientConfig;
}

/// A client config that is done being constructed and is now read-only.
/// Under the hood, this object corresponds to an Arc<ClientConfig>.
/// https://docs.rs/rustls/0.19.0/rustls/struct.ClientConfig.html
pub struct rustls_client_config {
    // We use the opaque struct pattern to tell C about our types without
    // telling them what's inside.
    // https://doc.rust-lang.org/nomicon/ffi.html#representing-opaque-structs
    _private: [u8; 0],
}

impl CastPtr for rustls_client_config {
    type RustType = ClientConfig;
}

pub struct rustls_client_session {
    _private: [u8; 0],
}

impl CastPtr for rustls_client_session {
    type RustType = ClientSession;
}

/// Create a rustls_client_config_builder. Caller owns the memory and must
/// eventually call rustls_client_config_builder_build, then free the
/// resulting rustls_client_config. This starts out with no trusted roots.
/// Caller must add roots with rustls_client_config_builder_load_native_roots
/// or rustls_client_config_builder_load_roots_from_file.
#[no_mangle]
pub extern "C" fn rustls_client_config_builder_new() -> *mut rustls_client_config_builder {
    ffi_panic_boundary! {
        let config = rustls::ClientConfig::new();
        let b = Box::new(config);
        Box::into_raw(b) as *mut _
    }
}

/// Turn a *rustls_client_config_builder (mutable) into a *rustls_client_config
/// (read-only).
#[no_mangle]
pub extern "C" fn rustls_client_config_builder_build(
    builder: *mut rustls_client_config_builder,
) -> *const rustls_client_config {
    ffi_panic_boundary! {
        let config: &mut ClientConfig = try_mut_from_ptr!(builder, null::<rustls_client_config>());
        let b = unsafe { Box::from_raw(config) };
        Arc::into_raw(Arc::new(*b)) as *const _
    }
}

/// Currently just a placeholder with no accessors yet.
/// https://docs.rs/rustls/0.19.0/rustls/struct.RootCertStore.html
#[allow(non_camel_case_types)]
pub struct rustls_root_cert_store {
    _private: [u8; 0],
}

/// Input to a custom certificate verifier callback. See
/// rustls_client_config_builder_dangerous_set_certificate_verifier().
#[allow(non_camel_case_types)]
#[repr(C)]
pub struct rustls_verify_server_cert_params<'a> {
    pub end_entity_cert_der: rustls_slice_bytes<'a>,
    pub intermediate_certs_der: &'a rustls_slice_slice_bytes<'a>,
    pub roots: *const rustls_root_cert_store,
    pub dns_name: rustls_str<'a>,
    pub ocsp_response: rustls_slice_bytes<'a>,
}

/// User-provided input to a custom certificate verifier callback. See
/// rustls_client_config_builder_dangerous_set_certificate_verifier().
#[allow(non_camel_case_types)]
type rustls_verify_server_cert_user_data = *mut libc::c_void;

// According to the nomicon https://doc.rust-lang.org/nomicon/ffi.html#the-nullable-pointer-optimization):
// > Option<extern "C" fn(c_int) -> c_int> is a correct way to represent a
// > nullable function pointer using the C ABI (corresponding to the C type int (*)(int)).
// So we use Option<...> here. This is the type that is passed from C code.
#[allow(non_camel_case_types)]
type rustls_verify_server_cert_callback = Option<
    unsafe extern "C" fn(
        userdata: rustls_verify_server_cert_user_data,
        params: *const rustls_verify_server_cert_params,
    ) -> rustls_result,
>;

// This is the same as a rustls_verify_server_cert_callback after unwrapping
// the Option (which is equivalent to checking for null).
type VerifyCallback = unsafe extern "C" fn(
    userdata: rustls_verify_server_cert_user_data,
    params: *const rustls_verify_server_cert_params,
) -> rustls_result;

// An implementation of rustls::ServerCertVerifier based on a C callback.
struct Verifier {
    callback: VerifyCallback,
    userdata: rustls_verify_server_cert_user_data,
}

/// Safety: Verifier is Send because we don't allocate or deallocate any of its
/// fields.
unsafe impl Send for Verifier {}
/// Safety: Verifier is Sync if the C code that passes us a callback that
/// obeys the concurrency safety requirements documented in
/// rustls_client_config_builder_dangerous_set_certificate_verifier.
unsafe impl Sync for Verifier {}

impl rustls::ServerCertVerifier for Verifier {
    fn verify_server_cert(
        &self,
        roots: &RootCertStore,
        presented_certs: &[Certificate],
        dns_name: DNSNameRef<'_>,
        ocsp_response: &[u8],
    ) -> Result<ServerCertVerified, TLSError> {
        let cb = self.callback;
        let dns_name: &str = dns_name.into();
        let dns_name: rustls_str = match dns_name.try_into() {
            Ok(r) => r,
            Err(NulByte {}) => return Err(TLSError::General("NUL byte in SNI".to_string())),
        };
        let mut certificates: Vec<&[u8]> = presented_certs
            .iter()
            .map(|cert: &Certificate| cert.as_ref())
            .collect();
        // In https://github.com/ctz/rustls/pull/462 (unreleased as of 0.19.0),
        // rustls changed the verifier API to separate the end entity and intermediates.
        // We anticipate that API by doing it ourselves.
        let end_entity = match certificates.pop() {
            Some(c) => c,
            None => {
                return Err(TLSError::General(
                    "missing end-entity certificate".to_string(),
                ))
            }
        };
        let intermediates = rustls_slice_slice_bytes {
            inner: &*certificates,
        };

        let params = rustls_verify_server_cert_params {
            roots: (roots as *const RootCertStore) as *const rustls_root_cert_store,
            end_entity_cert_der: end_entity.into(),
            intermediate_certs_der: &intermediates,
            dns_name: dns_name.into(),
            ocsp_response: ocsp_response.into(),
        };
        let result: rustls_result = unsafe { cb(self.userdata, &params) };
        match result {
            rustls_result::Ok => Ok(ServerCertVerified::assertion()),
            r => match result_to_tlserror(&r) {
                error::Either::TLSError(te) => Err(te),
                error::Either::String(se) => Err(TLSError::General(se)),
            },
        }
    }
}

/// Set a custom server certificate verifier.
///
/// The userdata pointer must stay valid until (a) all sessions created with this
/// config have been freed, and (b) the config itself has been freed.
/// The callback must not capture any of the pointers in its
/// rustls_verify_server_cert_params.
///
/// The callback must be safe to call on any thread at any time, including
/// multiple concurrent calls. So, for instance, if the callback mutates
/// userdata (or other shared state), it must use synchronization primitives
/// to make such mutation safe.
///
/// The callback receives certificate chain information as raw bytes.
/// Currently this library offers no functions for C code to parse the
/// certificates, so you'll need to bring your own certificate parsing library
/// if you need to parse them.
///
/// If you intend to write a verifier that accepts all certificates, be aware
/// that special measures are required for IP addresses. Rustls currently
/// (0.19.0) doesn't support building a ClientSession with an IP address
/// (because it's not a valid DNSNameRef). One workaround is to detect IP
/// addresses and rewrite them to `example.invalid`, and _also_ to disable
/// SNI via rustls_client_config_builder_set_enable_sni (IP addresses don't
/// need SNI).
///
/// If the custom verifier accepts the certificate, it should return
/// RUSTLS_RESULT_OK. Otherwise, it may return any other rustls_result error.
/// Feel free to use an appropriate error from the RUSTLS_RESULT_CERT_*
/// section.
///
/// https://docs.rs/rustls/0.19.0/rustls/struct.DangerousClientConfig.html#method.set_certificate_verifier
#[no_mangle]
pub extern "C" fn rustls_client_config_builder_dangerous_set_certificate_verifier(
    config: *mut rustls_client_config_builder,
    callback: rustls_verify_server_cert_callback,
    userdata: rustls_verify_server_cert_user_data,
) {
    ffi_panic_boundary! {
        let callback: VerifyCallback = match callback {
            Some(cb) => cb,
            None => return,
        };
        let config: &mut ClientConfig = try_mut_from_ptr!(config,  ());
        let verifier: Verifier = Verifier{callback: callback, userdata};
        config.dangerous().set_certificate_verifier(Arc::new(verifier));
    }
}

/// Add certificates from platform's native root store, using
/// https://github.com/ctz/rustls-native-certs#readme.
#[no_mangle]
pub extern "C" fn rustls_client_config_builder_load_native_roots(
    config: *mut rustls_client_config_builder,
) -> rustls_result {
    ffi_panic_boundary! {
        let mut config: &mut ClientConfig = try_mut_from_ptr!(config);
        let store = match rustls_native_certs::load_native_certs() {
            Ok(store) => store,
            Err(_) => return rustls_result::Io,
        };
        config.root_store = store;
        rustls_result::Ok
    }
}

/// Add trusted root certificates from the named file, which should contain
/// PEM-formatted certificates.
#[no_mangle]
pub extern "C" fn rustls_client_config_builder_load_roots_from_file(
    config: *mut rustls_client_config_builder,
    filename: *const c_char,
) -> rustls_result {
    ffi_panic_boundary! {
        let filename: &CStr = unsafe {
            if filename.is_null() {
                return rustls_result::NullParameter;
            }
            CStr::from_ptr(filename)
        };
        let config: &mut ClientConfig = try_mut_from_ptr!(config);
        let filename: &[u8] = filename.to_bytes();
        let filename: &str = match std::str::from_utf8(filename) {
            Ok(s) => s,
            Err(_) => return rustls_result::Io,
        };
        let filename: &OsStr = OsStr::new(filename);
        let mut cafile = match File::open(filename) {
            Ok(f) => f,
            Err(_) => return rustls_result::Io,
        };
        let mut bufreader = BufReader::new(&mut cafile);
        match config.root_store.add_pem_file(&mut bufreader) {
            Ok(_) => {}
            Err(_) => return rustls_result::Io,
        };
        rustls_result::Ok
    }
}

/// Enable or disable SNI.
/// https://docs.rs/rustls/0.19.0/rustls/struct.ClientConfig.html#structfield.enable_sni
#[no_mangle]
pub extern "C" fn rustls_client_config_builder_set_enable_sni(
    config: *mut rustls_client_config_builder,
    enable: bool,
) {
    ffi_panic_boundary! {
        let config: &mut ClientConfig = try_mut_from_ptr!(config, ());
        config.enable_sni = enable;
    }
}

/// Set the TLS ciphers to use when negotiating a TLS session.
///
/// `ciphers` is the is the 16 bit cipher identifier as defined in
///  <https://www.iana.org/assignments/tls-parameters/tls-parameters.xhtml#tls-parameters-4>.
///
/// `ciphers` will only be used during the call and the application retains
/// ownership. `len` is the number of consecutive `uint16_t` pointed to by `ciphers`.
#[no_mangle]
pub extern "C" fn rustls_client_config_builder_set_ciphers(
    builder: *mut rustls_client_config_builder,
    ciphers: *const u16,
    len: size_t,
) -> rustls_result {
    ffi_panic_boundary! {
        let config: &mut ClientConfig = try_ref_from_ptr!(builder, &mut ClientConfig);
        if ciphers.is_null() {
            return NullParameter;
        }
        if len == 0 {
            return NullParameter;
        }
        config.ciphersuites.clear();
        unsafe {
            for i in slice::from_raw_parts(ciphers, len) {
                match rustls_cipher_from_u16(*i) {
                    Some(suite) => config.ciphersuites.push(suite),
                    None => return rustls_result::NotImplemented,
                };

            }
        }
        rustls_result::Ok
    }
}

/// "Free" a client_config previously returned from
/// rustls_client_config_builder_build. Since client_config is actually an
/// atomically reference-counted pointer, extant client_sessions may still
/// hold an internal reference to the Rust object. However, C code must
/// consider this pointer unusable after "free"ing it.
/// Calling with NULL is fine. Must not be called twice with the same value.
#[no_mangle]
pub extern "C" fn rustls_client_config_free(config: *const rustls_client_config) {
    ffi_panic_boundary! {
        let config: &ClientConfig = try_ref_from_ptr!(config,  ());
        // To free the client_config, we reconstruct the Arc and then drop it. It should
        // have a refcount of 1, representing the C code's copy. When it drops, that
        // refcount will go down to 0 and the inner ClientConfig will be dropped.
        unsafe { drop(Arc::from_raw(config)) };
    }
}

/// Create a new rustls::ClientSession, and return it in the output parameter `out`.
/// If this returns an error code, the memory pointed to by `session_out` remains unchanged.
/// If this returns a non-error, the memory pointed to by `session_out` is modified to point
/// at a valid ClientSession. The caller now owns the ClientSession and must call
/// `rustls_client_session_free` when done with it.
#[no_mangle]
pub extern "C" fn rustls_client_session_new(
    config: *const rustls_client_config,
    hostname: *const c_char,
    session_out: *mut *mut rustls_client_session,
) -> rustls_result {
    ffi_panic_boundary! {
        let hostname: &CStr = unsafe {
            if hostname.is_null() {
                return NullParameter;
            }
            CStr::from_ptr(hostname)
        };
        let config: Arc<ClientConfig> = unsafe {
            match (config as *const ClientConfig).as_ref() {
                Some(c) => arc_with_incref_from_raw(c),
                None => return NullParameter,
            }
        };
        let hostname: &str = match hostname.to_str() {
            Ok(s) => s,
            Err(std::str::Utf8Error { .. }) => return rustls_result::InvalidDnsNameError,
        };
        let name_ref = match webpki::DNSNameRef::try_from_ascii_str(hostname) {
            Ok(nr) => nr,
            Err(webpki::InvalidDNSNameError { .. }) => return rustls_result::InvalidDnsNameError,
        };
        let client = ClientSession::new(&config, name_ref);

        // We've succeeded. Put the client on the heap, and transfer ownership
        // to the caller. After this point, we must return CRUSTLS_OK so the
        // caller knows it is responsible for this memory.
        let b = Box::new(client);
        unsafe {
            *session_out = Box::into_raw(b) as *mut _;
        }

        return rustls_result::Ok;
    }
}

#[no_mangle]
pub extern "C" fn rustls_client_session_wants_read(session: *const rustls_client_session) -> bool {
    ffi_panic_boundary! {
        let session: &ClientSession = try_ref_from_ptr!(session, false);
        session.wants_read()
    }
}

#[no_mangle]
pub extern "C" fn rustls_client_session_wants_write(session: *const rustls_client_session) -> bool {
    ffi_panic_boundary! {
        let session: &ClientSession = try_ref_from_ptr!(session,  false);
        session.wants_write()
    }
}

#[no_mangle]
pub extern "C" fn rustls_client_session_is_handshaking(
    session: *const rustls_client_session,
) -> bool {
    ffi_panic_boundary! {
        let session: &ClientSession = try_ref_from_ptr!(session,  false);
        session.is_handshaking()
    }
}

/// Get the negotiated TLS cipher suite, once the handshake is complete. The
/// returned uint16_t is the IANA registered cipher value. Until the cipher
/// has been negotiated, this function will return 0 as the cipher value.
#[no_mangle]
pub extern "C" fn rustls_client_session_get_negotiated_cipher(
    session: *const rustls_client_session,
) -> u16 {
    ffi_panic_boundary_u16! {
        let session: &ClientSession = try_ref_from_ptr!(session, &ClientSession, 0);
        match session.get_negotiated_ciphersuite() {
            Some(s) => s.suite.get_u16(),
            None => 0
        }
    }
}

#[no_mangle]
pub extern "C" fn rustls_client_session_process_new_packets(
    session: *mut rustls_client_session,
) -> rustls_result {
    ffi_panic_boundary! {
        let session: &mut ClientSession = try_mut_from_ptr!(session);
        match session.process_new_packets() {
            Ok(()) => rustls_result::Ok,
            Err(e) => return map_error(e),
        }
    }
}

/// Queues a close_notify fatal alert to be sent in the next write_tls call.
/// https://docs.rs/rustls/0.19.0/rustls/trait.Session.html#tymethod.send_close_notify
#[no_mangle]
pub extern "C" fn rustls_client_session_send_close_notify(session: *mut rustls_client_session) {
    ffi_panic_boundary! {
        let session: &mut ClientSession = try_mut_from_ptr!(session,  ());
        session.send_close_notify()
    }
}

/// Free a client_session previously returned from rustls_client_session_new.
/// Calling with NULL is fine. Must not be called twice with the same value.
#[no_mangle]
pub extern "C" fn rustls_client_session_free(session: *mut rustls_client_session) {
    ffi_panic_boundary! {
        let session: &mut ClientSession = try_mut_from_ptr!(session,  ());
        // Convert the pointer to a Box and drop it.
        unsafe { Box::from_raw(session); }
    }
}

/// Write up to `count` plaintext bytes from `buf` into the ClientSession.
/// This will increase the number of output bytes available to
/// `rustls_client_session_write_tls`.
/// On success, store the number of bytes actually written in *out_n
/// (this may be less than `count`).
/// https://docs.rs/rustls/0.19.0/rustls/struct.ClientSession.html#method.write
#[no_mangle]
pub extern "C" fn rustls_client_session_write(
    session: *mut rustls_client_session,
    buf: *const u8,
    count: size_t,
    out_n: *mut size_t,
) -> rustls_result {
    ffi_panic_boundary! {
        let session: &mut ClientSession = try_mut_from_ptr!(session);
        let write_buf: &[u8] = unsafe {
            if buf.is_null() {
                return NullParameter;
            }
            slice::from_raw_parts(buf, count as usize)
        };
        let out_n: &mut size_t = unsafe {
            match out_n.as_mut() {
                Some(out_n) => out_n,
                None => return NullParameter,
            }
        };
        let n_written: usize = match session.write(write_buf) {
            Ok(n) => n,
            Err(_) => return rustls_result::Io,
        };
        *out_n = n_written;
        rustls_result::Ok
    }
}

/// Read up to `count` plaintext bytes from the ClientSession into `buf`.
/// On success, store the number of bytes read in *out_n (this may be less
/// than `count`). A success with *out_n set to 0 means "all bytes currently
/// available have been read, but more bytes may become available after
/// subsequent calls to rustls_client_session_read_tls and
/// rustls_client_session_process_new_packets."
///
/// Subtle note: Even though this function only writes to `buf` and does not
/// read from it, the memory in `buf` must be initialized before the call (for
/// Rust-internal reasons). Initializing a buffer once and then using it
/// multiple times without zeroizing before each call is fine.
///
/// https://docs.rs/rustls/0.19.0/rustls/struct.ClientSession.html#method.read
#[no_mangle]
pub extern "C" fn rustls_client_session_read(
    session: *mut rustls_client_session,
    buf: *mut u8,
    count: size_t,
    out_n: *mut size_t,
) -> rustls_result {
    ffi_panic_boundary! {
        let session: &mut ClientSession = try_mut_from_ptr!(session);
        let read_buf: &mut [u8] = unsafe {
            if buf.is_null() {
                return NullParameter;
            }
            slice::from_raw_parts_mut(buf, count as usize)
        };
        let out_n: &mut size_t = try_mut_from_ptr!(out_n);
        let n_read: usize = match session.read(read_buf) {
            Ok(n) => n,
            // Rustls turns close_notify alerts into `io::Error` of kind `ConnectionAborted`.
            // https://docs.rs/rustls/0.19.0/rustls/struct.ClientSession.html#impl-Read.
            Err(e) if is_close_notify(&e) => {
                return rustls_result::AlertCloseNotify;
            }
            Err(_) => return rustls_result::Io,
        };
        *out_n = n_read;
        rustls_result::Ok
    }
}

/// Read up to `count` TLS bytes from `buf` (usually read from a socket) into
/// the ClientSession. This may make packets available to
/// `rustls_client_session_process_new_packets`, which in turn may make more
/// bytes available to `rustls_client_session_read`.
/// On success, store the number of bytes actually read in *out_n (this may
/// be less than `count`). This function returns success and stores 0 in
/// *out_n when the input count is 0.
/// https://docs.rs/rustls/0.19.0/rustls/trait.Session.html#tymethod.read_tls
#[no_mangle]
pub extern "C" fn rustls_client_session_read_tls(
    session: *mut rustls_client_session,
    buf: *const u8,
    count: size_t,
    out_n: *mut size_t,
) -> rustls_result {
    ffi_panic_boundary! {
        let session: &mut ClientSession = try_mut_from_ptr!(session);
        let input_buf: &[u8] = unsafe {
            if buf.is_null() {
                return NullParameter;
            }
            slice::from_raw_parts(buf, count as usize)
        };
        let out_n: &mut size_t = try_mut_from_ptr!(out_n);
        let mut cursor = Cursor::new(input_buf);
        let n_read: usize = match session.read_tls(&mut cursor) {
            Ok(n) => n,
            Err(_) => return rustls_result::Io,
        };
        *out_n = n_read;
        rustls_result::Ok
    }
}

/// Write up to `count` TLS bytes from the ClientSession into `buf`. Those
/// bytes should then be written to a socket. On success, store the number of
/// bytes actually written in *out_n (this maybe less than `count`).
///
/// Subtle note: Even though this function only writes to `buf` and does not
/// read from it, the memory in `buf` must be initialized before the call (for
/// Rust-internal reasons). Initializing a buffer once and then using it
/// multiple times without zeroizing before each call is fine.
///
/// https://docs.rs/rustls/0.19.0/rustls/trait.Session.html#tymethod.write_tls
#[no_mangle]
pub extern "C" fn rustls_client_session_write_tls(
    session: *mut rustls_client_session,
    buf: *mut u8,
    count: size_t,
    out_n: *mut size_t,
) -> rustls_result {
    ffi_panic_boundary! {
        let session: &mut ClientSession = try_mut_from_ptr!(session);
        let mut output_buf: &mut [u8] = unsafe {
            if buf.is_null() {
                return NullParameter;
            }
            slice::from_raw_parts_mut(buf, count as usize)
        };
        let out_n: &mut size_t = try_mut_from_ptr!(out_n);
        let n_written: usize = match session.write_tls(&mut output_buf) {
            Ok(n) => n,
            Err(_) => return rustls_result::Io,
        };
        *out_n = n_written;
        rustls_result::Ok
    }
}

/// Register callbacks for persistence of TLS session data. This means either
/// session IDs (TLSv1.2) or . Both
/// keys and values are highly sensitive data, containing enough information
/// to break the security of the sessions involved.
///
/// `userdata` must live as long as the config object and any sessions
/// or other config created from that config object.
///
#[no_mangle]
pub extern "C" fn rustls_client_config_builder_set_persistence(
    builder: *mut rustls_client_config_builder,
    userdata: rustls_session_store_userdata,
    get_cb: rustls_session_store_get_callback,
    put_cb: rustls_session_store_put_callback,
) -> rustls_result {
    ffi_panic_boundary! {
        let get_cb: SessionStoreGetCallback = match get_cb {
            Some(cb) => cb,
            None => return rustls_result::NullParameter,
        };
        let put_cb: SessionStorePutCallback = match put_cb {
            Some(cb) => cb,
            None => return rustls_result::NullParameter,
        };
        let config: &mut ClientConfig = try_mut_from_ptr!(builder);
        config.set_persistence(Arc::new(SessionStoreBroker::new(
            userdata, get_cb, put_cb
        )));
        rustls_result::Ok
    }
}<|MERGE_RESOLUTION|>--- conflicted
+++ resolved
@@ -20,14 +20,8 @@
     SessionStorePutCallback,
 };
 use crate::{
-<<<<<<< HEAD
-    arc_with_incref_from_raw, ffi_panic_boundary, ffi_panic_boundary_bool,
-    ffi_panic_boundary_generic, ffi_panic_boundary_ptr, ffi_panic_boundary_u16,
-    ffi_panic_boundary_unit, is_close_notify, rslice::NulByte, try_ref_from_ptr,
-=======
     arc_with_incref_from_raw, ffi_panic_boundary, is_close_notify, rslice::NulByte,
     try_mut_from_ptr, try_ref_from_ptr, CastPtr,
->>>>>>> 64d37f1c
 };
 use rustls_result::NullParameter;
 
@@ -332,7 +326,7 @@
     len: size_t,
 ) -> rustls_result {
     ffi_panic_boundary! {
-        let config: &mut ClientConfig = try_ref_from_ptr!(builder, &mut ClientConfig);
+        let config: &mut ClientConfig = try_mut_from_ptr!(builder);
         if ciphers.is_null() {
             return NullParameter;
         }
@@ -449,8 +443,8 @@
 pub extern "C" fn rustls_client_session_get_negotiated_cipher(
     session: *const rustls_client_session,
 ) -> u16 {
-    ffi_panic_boundary_u16! {
-        let session: &ClientSession = try_ref_from_ptr!(session, &ClientSession, 0);
+    ffi_panic_boundary! {
+        let session: &ClientSession = try_ref_from_ptr!(session, 0);
         match session.get_negotiated_ciphersuite() {
             Some(s) => s.suite.get_u16(),
             None => 0
