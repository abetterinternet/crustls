use std::{cmp::min, fmt::Display, slice};

use crate::{ffi_panic_boundary_generic, ffi_panic_boundary_unit};
use libc::{c_char, size_t};
use rustls::TLSError;

/// After a rustls_client_session method returns an error, you may call
/// this method to get a pointer to a buffer containing a detailed error
/// message. The contents of the error buffer will be out_n bytes long,
/// UTF-8 encoded, and not NUL-terminated.
#[no_mangle]
pub extern "C" fn rustls_error(
    result: rustls_result,
    buf: *mut c_char,
    len: size_t,
    out_n: *mut size_t,
) {
    ffi_panic_boundary_unit! {
        let write_buf: &mut [u8] = unsafe {
            let out_n: &mut size_t = match out_n.as_mut() {
                Some(out_n) => out_n,
                None => return,
            };
            *out_n = 0;
            if buf.is_null() {
                return;
            }
            slice::from_raw_parts_mut(buf as *mut u8, len as usize)
        };
        let error_str = result.to_string();
        let len: usize = min(write_buf.len() - 1, error_str.len());
        write_buf[..len].copy_from_slice(&error_str.as_bytes()[..len]);
        unsafe {
            *out_n = len;
        }
    }
}

#[no_mangle]
pub extern "C" fn rustls_result_is_cert_error(result: rustls_result) -> bool {
    match result_to_tlserror(&result) {
        Either::TLSError(TLSError::WebPKIError(_)) => true,
        Either::TLSError(TLSError::InvalidSCT(_)) => true,
        _ => false,
    }
}

#[allow(dead_code)]
#[repr(C)]
pub enum rustls_result {
    Ok = 7000,
    Io = 7001,
    NullParameter = 7002,
    InvalidDnsNameError = 7003,
    Panic = 7004,
    CertificateParseError = 7005,
    PrivateKeyParseError = 7006,
    InsufficientSize = 7007,
    NotFound = 7008,
<<<<<<< HEAD
    NotImplemented = 7010,
=======
    InvalidParameter = 7009,
>>>>>>> 2b21fbd3

    // From https://docs.rs/rustls/0.19.0/rustls/enum.TLSError.html
    CorruptMessage = 7100,
    NoCertificatesPresented = 7101,
    DecryptError = 7102,
    FailedToGetCurrentTime = 7103,
    HandshakeNotComplete = 7104,
    PeerSentOversizedRecord = 7105,
    NoApplicationProtocol = 7106,

    // From TLSError, with fields that get dropped.
    PeerIncompatibleError = 7107,
    PeerMisbehavedError = 7108,
    InappropriateMessage = 7109,
    InappropriateHandshakeMessage = 7110,
    CorruptMessagePayload = 7111,
    General = 7112,

    // From TLSError, with fields that get flattened.
    // https://docs.rs/rustls/0.19.0/rustls/internal/msgs/enums/enum.AlertDescription.html
    AlertCloseNotify = 7200,
    AlertUnexpectedMessage = 7201,
    AlertBadRecordMac = 7202,
    AlertDecryptionFailed = 7203,
    AlertRecordOverflow = 7204,
    AlertDecompressionFailure = 7205,
    AlertHandshakeFailure = 7206,
    AlertNoCertificate = 7207,
    AlertBadCertificate = 7208,
    AlertUnsupportedCertificate = 7209,
    AlertCertificateRevoked = 7210,
    AlertCertificateExpired = 7211,
    AlertCertificateUnknown = 7212,
    AlertIllegalParameter = 7213,
    AlertUnknownCA = 7214,
    AlertAccessDenied = 7215,
    AlertDecodeError = 7216,
    AlertDecryptError = 7217,
    AlertExportRestriction = 7218,
    AlertProtocolVersion = 7219,
    AlertInsufficientSecurity = 7220,
    AlertInternalError = 7221,
    AlertInappropriateFallback = 7222,
    AlertUserCanceled = 7223,
    AlertNoRenegotiation = 7224,
    AlertMissingExtension = 7225,
    AlertUnsupportedExtension = 7226,
    AlertCertificateUnobtainable = 7227,
    AlertUnrecognisedName = 7228,
    AlertBadCertificateStatusResponse = 7229,
    AlertBadCertificateHashValue = 7230,
    AlertUnknownPSKIdentity = 7231,
    AlertCertificateRequired = 7232,
    AlertNoApplicationProtocol = 7233,
    AlertUnknown = 7234,

    // https://docs.rs/webpki/0.21.4/webpki/enum.Error.html
    CertBadDER = 7300,
    CertBadDERTime = 7301,
    CertCAUsedAsEndEntity = 7302,
    CertExpired = 7303,
    CertNotValidForName = 7304,
    CertNotValidYet = 7305,
    CertEndEntityUsedAsCA = 7306,
    CertExtensionValueInvalid = 7307,
    CertInvalidCertValidity = 7308,
    CertInvalidSignatureForPublicKey = 7309,
    CertNameConstraintViolation = 7310,
    CertPathLenConstraintViolated = 7311,
    CertSignatureAlgorithmMismatch = 7312,
    CertRequiredEKUNotFound = 7313,
    CertUnknownIssuer = 7314,
    CertUnsupportedCertVersion = 7315,
    CertUnsupportedCriticalExtension = 7316,
    CertUnsupportedSignatureAlgorithmForPublicKey = 7317,
    CertUnsupportedSignatureAlgorithm = 7318,

    // https://docs.rs/sct/0.5.0/sct/enum.Error.html
    CertSCTMalformed = 7319,
    CertSCTInvalidSignature = 7320,
    CertSCTTimestampInFuture = 7321,
    CertSCTUnsupportedVersion = 7322,
    CertSCTUnknownLog = 7323,
}

pub(crate) fn map_error(input: rustls::TLSError) -> rustls_result {
    use rustls::internal::msgs::enums::AlertDescription as alert;
    use rustls_result::*;
    use sct::Error as sct;
    use webpki::Error as webpki;

    match input {
        TLSError::CorruptMessage => CorruptMessage,
        TLSError::NoCertificatesPresented => NoCertificatesPresented,
        TLSError::DecryptError => DecryptError,
        TLSError::FailedToGetCurrentTime => FailedToGetCurrentTime,
        TLSError::HandshakeNotComplete => HandshakeNotComplete,
        TLSError::PeerSentOversizedRecord => PeerSentOversizedRecord,
        TLSError::NoApplicationProtocol => NoApplicationProtocol,

        TLSError::PeerIncompatibleError(_) => PeerIncompatibleError,
        TLSError::PeerMisbehavedError(_) => PeerMisbehavedError,
        TLSError::General(_) => General,
        TLSError::InappropriateMessage { .. } => InappropriateMessage,
        TLSError::InappropriateHandshakeMessage { .. } => InappropriateHandshakeMessage,
        TLSError::CorruptMessagePayload(_) => CorruptMessagePayload,

        TLSError::AlertReceived(e) => match e {
            alert::CloseNotify => AlertCloseNotify,
            alert::UnexpectedMessage => AlertUnexpectedMessage,
            alert::BadRecordMac => AlertBadRecordMac,
            alert::DecryptionFailed => AlertDecryptionFailed,
            alert::RecordOverflow => AlertRecordOverflow,
            alert::DecompressionFailure => AlertDecompressionFailure,
            alert::HandshakeFailure => AlertHandshakeFailure,
            alert::NoCertificate => AlertNoCertificate,
            alert::BadCertificate => AlertBadCertificate,
            alert::UnsupportedCertificate => AlertUnsupportedCertificate,
            alert::CertificateRevoked => AlertCertificateRevoked,
            alert::CertificateExpired => AlertCertificateExpired,
            alert::CertificateUnknown => AlertCertificateUnknown,
            alert::IllegalParameter => AlertIllegalParameter,
            alert::UnknownCA => AlertUnknownCA,
            alert::AccessDenied => AlertAccessDenied,
            alert::DecodeError => AlertDecodeError,
            alert::DecryptError => AlertDecryptError,
            alert::ExportRestriction => AlertExportRestriction,
            alert::ProtocolVersion => AlertProtocolVersion,
            alert::InsufficientSecurity => AlertInsufficientSecurity,
            alert::InternalError => AlertInternalError,
            alert::InappropriateFallback => AlertInappropriateFallback,
            alert::UserCanceled => AlertUserCanceled,
            alert::NoRenegotiation => AlertNoRenegotiation,
            alert::MissingExtension => AlertMissingExtension,
            alert::UnsupportedExtension => AlertUnsupportedExtension,
            alert::CertificateUnobtainable => AlertCertificateUnobtainable,
            alert::UnrecognisedName => AlertUnrecognisedName,
            alert::BadCertificateStatusResponse => AlertBadCertificateStatusResponse,
            alert::BadCertificateHashValue => AlertBadCertificateHashValue,
            alert::UnknownPSKIdentity => AlertUnknownPSKIdentity,
            alert::CertificateRequired => AlertCertificateRequired,
            alert::NoApplicationProtocol => AlertNoApplicationProtocol,
            alert::Unknown(_) => AlertUnknown,
        },
        TLSError::WebPKIError(e) => match e {
            webpki::BadDER => CertBadDER,
            webpki::BadDERTime => CertBadDERTime,
            webpki::CAUsedAsEndEntity => CertCAUsedAsEndEntity,
            webpki::CertExpired => CertExpired,
            webpki::CertNotValidForName => CertNotValidForName,
            webpki::CertNotValidYet => CertNotValidYet,
            webpki::EndEntityUsedAsCA => CertEndEntityUsedAsCA,
            webpki::ExtensionValueInvalid => CertExtensionValueInvalid,
            webpki::InvalidCertValidity => CertInvalidCertValidity,
            webpki::InvalidSignatureForPublicKey => CertInvalidSignatureForPublicKey,
            webpki::NameConstraintViolation => CertNameConstraintViolation,
            webpki::PathLenConstraintViolated => CertPathLenConstraintViolated,
            webpki::SignatureAlgorithmMismatch => CertSignatureAlgorithmMismatch,
            webpki::RequiredEKUNotFound => CertRequiredEKUNotFound,
            webpki::UnknownIssuer => CertUnknownIssuer,
            webpki::UnsupportedCertVersion => CertUnsupportedCertVersion,
            webpki::UnsupportedCriticalExtension => CertUnsupportedCriticalExtension,
            webpki::UnsupportedSignatureAlgorithmForPublicKey => {
                CertUnsupportedSignatureAlgorithmForPublicKey
            }
            webpki::UnsupportedSignatureAlgorithm => CertUnsupportedSignatureAlgorithm,
        },
        TLSError::InvalidSCT(e) => match e {
            sct::MalformedSCT => CertSCTMalformed,
            sct::InvalidSignature => CertSCTInvalidSignature,
            sct::TimestampInFuture => CertSCTTimestampInFuture,
            sct::UnsupportedSCTVersion => CertSCTUnsupportedVersion,
            sct::UnknownLog => CertSCTUnknownLog,
        },
    }
}

impl Display for rustls_result {
    fn fmt(&self, f: &mut std::fmt::Formatter<'_>) -> std::fmt::Result {
        let msg: String = match result_to_tlserror(self) {
            Either::String(s) => s,
            Either::TLSError(e) => e.to_string(),
        };
        write!(f, "{}", msg)
    }
}

// Either a String or a TLSError
pub(crate) enum Either {
    String(String),
    TLSError(TLSError),
}

// Turn a rustls_result into a TLSError on a best-effort basis. For
// variants that don't have a corresponding TLSError, or where we want to
// override TLSError's Display implementation, this returns a String.
// Otherwise, it returns a TLSError. This is used internally for determining
// whether a rustls_result is part of some top-level variant that maps to
// several rustls_results.
pub(crate) fn result_to_tlserror(input: &rustls_result) -> Either {
    use rustls::internal::msgs::enums::AlertDescription as alert;
    use rustls_result::*;
    use sct::Error as sct;
    use webpki::Error as webpki;

    match input {
        // These variants are local to this glue layer.
        rustls_result::Ok => return Either::String("OK".to_string()),
        Io => return Either::String("I/O error".to_string()),
        NullParameter => return Either::String("a parameter was NULL".to_string()),
        InvalidDnsNameError => return Either::String(
            "hostname was either malformed or an IP address (rustls does not support certificates for IP addresses)".to_string()),
        Panic => return Either::String("a Rust component panicked".to_string()),
        CertificateParseError => return Either::String("error parsing certificate".to_string()),
        PrivateKeyParseError => return Either::String("error parsing private key".to_string()),
        InsufficientSize => return Either::String("provided buffer is of insufficient size".to_string()),
        NotFound => return Either::String("the item was not found".to_string()),
<<<<<<< HEAD
        NotImplemented => return Either::String("the feature is not implemented".to_string()),
=======
        InvalidParameter => return Either::String("a parameter had an invalid value".to_string()),
>>>>>>> 2b21fbd3

        // These variants correspond to a TLSError variant with a field,
        // where generating an arbitrary field would produce a confusing error
        // message. So we reproduce a simplified error string.
        InappropriateMessage => {
            return Either::String("received unexpected message".to_string());
        }
        InappropriateHandshakeMessage => {
            return Either::String("received unexpected handshake message".to_string());
        }
        CorruptMessagePayload => return Either::String("received corrupt message".to_string()),
        _ => {}
    };

    let e: TLSError = match input {
        rustls_result::Ok => unreachable!(),
        Io => unreachable!(),
        NullParameter => unreachable!(),
        InvalidDnsNameError => unreachable!(),
        Panic => unreachable!(),
        CertificateParseError => unreachable!(),
        PrivateKeyParseError => unreachable!(),
        InsufficientSize => unreachable!(),
        NotFound => unreachable!(),
<<<<<<< HEAD
        NotImplemented => unreachable!(),
=======
        InvalidParameter => unreachable!(),
>>>>>>> 2b21fbd3

        InappropriateMessage => unreachable!(),
        InappropriateHandshakeMessage => unreachable!(),
        CorruptMessagePayload => unreachable!(),

        CorruptMessage => TLSError::CorruptMessage,
        NoCertificatesPresented => TLSError::NoCertificatesPresented,
        DecryptError => TLSError::DecryptError,
        FailedToGetCurrentTime => TLSError::FailedToGetCurrentTime,
        HandshakeNotComplete => TLSError::HandshakeNotComplete,
        PeerSentOversizedRecord => TLSError::PeerSentOversizedRecord,
        NoApplicationProtocol => TLSError::NoApplicationProtocol,
        PeerIncompatibleError => TLSError::PeerIncompatibleError("reason omitted".to_string()),
        PeerMisbehavedError => TLSError::PeerMisbehavedError("reason omitted".to_string()),
        General => TLSError::General("omitted".to_string()),

        AlertCloseNotify => TLSError::AlertReceived(alert::CloseNotify),
        AlertUnexpectedMessage => TLSError::AlertReceived(alert::UnexpectedMessage),
        AlertBadRecordMac => TLSError::AlertReceived(alert::BadRecordMac),
        AlertDecryptionFailed => TLSError::AlertReceived(alert::DecryptionFailed),
        AlertRecordOverflow => TLSError::AlertReceived(alert::RecordOverflow),
        AlertDecompressionFailure => TLSError::AlertReceived(alert::DecompressionFailure),
        AlertHandshakeFailure => TLSError::AlertReceived(alert::HandshakeFailure),
        AlertNoCertificate => TLSError::AlertReceived(alert::NoCertificate),
        AlertBadCertificate => TLSError::AlertReceived(alert::BadCertificate),
        AlertUnsupportedCertificate => TLSError::AlertReceived(alert::UnsupportedCertificate),
        AlertCertificateRevoked => TLSError::AlertReceived(alert::CertificateRevoked),
        AlertCertificateExpired => TLSError::AlertReceived(alert::CertificateExpired),
        AlertCertificateUnknown => TLSError::AlertReceived(alert::CertificateUnknown),
        AlertIllegalParameter => TLSError::AlertReceived(alert::IllegalParameter),
        AlertUnknownCA => TLSError::AlertReceived(alert::UnknownCA),
        AlertAccessDenied => TLSError::AlertReceived(alert::AccessDenied),
        AlertDecodeError => TLSError::AlertReceived(alert::DecodeError),
        AlertDecryptError => TLSError::AlertReceived(alert::DecryptError),
        AlertExportRestriction => TLSError::AlertReceived(alert::ExportRestriction),
        AlertProtocolVersion => TLSError::AlertReceived(alert::ProtocolVersion),
        AlertInsufficientSecurity => TLSError::AlertReceived(alert::InsufficientSecurity),
        AlertInternalError => TLSError::AlertReceived(alert::InternalError),
        AlertInappropriateFallback => TLSError::AlertReceived(alert::InappropriateFallback),
        AlertUserCanceled => TLSError::AlertReceived(alert::UserCanceled),
        AlertNoRenegotiation => TLSError::AlertReceived(alert::NoRenegotiation),
        AlertMissingExtension => TLSError::AlertReceived(alert::MissingExtension),
        AlertUnsupportedExtension => TLSError::AlertReceived(alert::UnsupportedExtension),
        AlertCertificateUnobtainable => TLSError::AlertReceived(alert::CertificateUnobtainable),
        AlertUnrecognisedName => TLSError::AlertReceived(alert::UnrecognisedName),
        AlertBadCertificateStatusResponse => {
            TLSError::AlertReceived(alert::BadCertificateStatusResponse)
        }
        AlertBadCertificateHashValue => TLSError::AlertReceived(alert::BadCertificateHashValue),
        AlertUnknownPSKIdentity => TLSError::AlertReceived(alert::UnknownPSKIdentity),
        AlertCertificateRequired => TLSError::AlertReceived(alert::CertificateRequired),
        AlertNoApplicationProtocol => TLSError::AlertReceived(alert::NoApplicationProtocol),
        AlertUnknown => TLSError::AlertReceived(alert::Unknown(0)),

        CertBadDER => TLSError::WebPKIError(webpki::BadDER),
        CertBadDERTime => TLSError::WebPKIError(webpki::BadDERTime),
        CertCAUsedAsEndEntity => TLSError::WebPKIError(webpki::CAUsedAsEndEntity),
        CertExpired => TLSError::WebPKIError(webpki::CertExpired),
        CertNotValidForName => TLSError::WebPKIError(webpki::CertNotValidForName),
        CertNotValidYet => TLSError::WebPKIError(webpki::CertNotValidYet),
        CertEndEntityUsedAsCA => TLSError::WebPKIError(webpki::EndEntityUsedAsCA),
        CertExtensionValueInvalid => TLSError::WebPKIError(webpki::ExtensionValueInvalid),
        CertInvalidCertValidity => TLSError::WebPKIError(webpki::InvalidCertValidity),
        CertInvalidSignatureForPublicKey => {
            TLSError::WebPKIError(webpki::InvalidSignatureForPublicKey)
        }
        CertNameConstraintViolation => TLSError::WebPKIError(webpki::NameConstraintViolation),
        CertPathLenConstraintViolated => TLSError::WebPKIError(webpki::PathLenConstraintViolated),
        CertSignatureAlgorithmMismatch => TLSError::WebPKIError(webpki::SignatureAlgorithmMismatch),
        CertRequiredEKUNotFound => TLSError::WebPKIError(webpki::RequiredEKUNotFound),
        CertUnknownIssuer => TLSError::WebPKIError(webpki::UnknownIssuer),
        CertUnsupportedCertVersion => TLSError::WebPKIError(webpki::UnsupportedCertVersion),
        CertUnsupportedCriticalExtension => {
            TLSError::WebPKIError(webpki::UnsupportedCriticalExtension)
        }
        CertUnsupportedSignatureAlgorithmForPublicKey => {
            TLSError::WebPKIError(webpki::UnsupportedSignatureAlgorithmForPublicKey)
        }
        CertUnsupportedSignatureAlgorithm => {
            TLSError::WebPKIError(webpki::UnsupportedSignatureAlgorithm)
        }

        CertSCTMalformed => TLSError::InvalidSCT(sct::MalformedSCT),
        CertSCTInvalidSignature => TLSError::InvalidSCT(sct::InvalidSignature),
        CertSCTTimestampInFuture => TLSError::InvalidSCT(sct::TimestampInFuture),
        CertSCTUnsupportedVersion => TLSError::InvalidSCT(sct::UnsupportedSCTVersion),
        CertSCTUnknownLog => TLSError::InvalidSCT(sct::UnknownLog),
    };
    Either::TLSError(e)
}<|MERGE_RESOLUTION|>--- conflicted
+++ resolved
@@ -57,11 +57,8 @@
     PrivateKeyParseError = 7006,
     InsufficientSize = 7007,
     NotFound = 7008,
-<<<<<<< HEAD
+    InvalidParameter = 7009,
     NotImplemented = 7010,
-=======
-    InvalidParameter = 7009,
->>>>>>> 2b21fbd3
 
     // From https://docs.rs/rustls/0.19.0/rustls/enum.TLSError.html
     CorruptMessage = 7100,
@@ -279,11 +276,8 @@
         PrivateKeyParseError => return Either::String("error parsing private key".to_string()),
         InsufficientSize => return Either::String("provided buffer is of insufficient size".to_string()),
         NotFound => return Either::String("the item was not found".to_string()),
-<<<<<<< HEAD
+        InvalidParameter => return Either::String("a parameter had an invalid value".to_string()),
         NotImplemented => return Either::String("the feature is not implemented".to_string()),
-=======
-        InvalidParameter => return Either::String("a parameter had an invalid value".to_string()),
->>>>>>> 2b21fbd3
 
         // These variants correspond to a TLSError variant with a field,
         // where generating an arbitrary field would produce a confusing error
@@ -308,11 +302,8 @@
         PrivateKeyParseError => unreachable!(),
         InsufficientSize => unreachable!(),
         NotFound => unreachable!(),
-<<<<<<< HEAD
+        InvalidParameter => unreachable!(),
         NotImplemented => unreachable!(),
-=======
-        InvalidParameter => unreachable!(),
->>>>>>> 2b21fbd3
 
         InappropriateMessage => unreachable!(),
         InappropriateHandshakeMessage => unreachable!(),
